--- conflicted
+++ resolved
@@ -52,17 +52,6 @@
     service: string;
     account: string;
   };
-<<<<<<< HEAD
-}
-
-export interface MetaDataProps {
-  pagination: {
-    page: number;
-    pages: number;
-    count: number;
-  };
-  version: string;
-=======
   card: {
     resourceId: string;
     resourceLink: string;
@@ -81,5 +70,13 @@
     referenceInformation: string;
     referenceLink: string;
   };
->>>>>>> b5b2e225
+}
+
+export interface MetaDataProps {
+  pagination: {
+    page: number;
+    pages: number;
+    count: number;
+  };
+  version: string;
 }