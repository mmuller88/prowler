import glob
import logging
import os
from datetime import datetime, timedelta, timezone
from urllib.parse import urljoin

import sentry_sdk
from allauth.socialaccount.models import SocialAccount, SocialApp
from allauth.socialaccount.providers.github.views import GitHubOAuth2Adapter
from allauth.socialaccount.providers.google.views import GoogleOAuth2Adapter
from allauth.socialaccount.providers.saml.views import FinishACSView, LoginView
from botocore.exceptions import ClientError, NoCredentialsError, ParamValidationError
from celery.result import AsyncResult
from config.custom_logging import BackendLogger
from config.env import env
from config.settings.social_login import (
    GITHUB_OAUTH_CALLBACK_URL,
    GOOGLE_OAUTH_CALLBACK_URL,
)
from dj_rest_auth.registration.views import SocialLoginView
from django.conf import settings as django_settings
from django.contrib.postgres.aggregates import ArrayAgg
from django.contrib.postgres.search import SearchQuery
from django.db import transaction
from django.db.models import Count, F, Prefetch, Q, Sum
from django.db.models.functions import Coalesce
from django.http import HttpResponse
from django.shortcuts import redirect
from django.urls import reverse
from django.utils.dateparse import parse_date
from django.utils.decorators import method_decorator
from django.views.decorators.cache import cache_control
from django_celery_beat.models import PeriodicTask
from drf_spectacular.settings import spectacular_settings
from drf_spectacular.types import OpenApiTypes
from drf_spectacular.utils import (
    OpenApiParameter,
    OpenApiResponse,
    extend_schema,
    extend_schema_view,
)
from drf_spectacular.views import SpectacularAPIView
from drf_spectacular_jsonapi.schemas.openapi import JsonApiAutoSchema
from rest_framework import permissions, status
from rest_framework.decorators import action
from rest_framework.exceptions import (
    MethodNotAllowed,
    NotFound,
    PermissionDenied,
    ValidationError,
)
from rest_framework.generics import GenericAPIView, get_object_or_404
from rest_framework.permissions import SAFE_METHODS
from rest_framework_json_api.views import RelationshipView, Response
from rest_framework_simplejwt.exceptions import InvalidToken, TokenError
from tasks.beat import schedule_provider_scan
from tasks.jobs.export import get_s3_client
from tasks.tasks import (
    backfill_scan_resource_summaries_task,
    check_lighthouse_connection_task,
    check_provider_connection_task,
    delete_provider_task,
    delete_tenant_task,
    perform_scan_task,
)

from api.base_views import BaseRLSViewSet, BaseTenantViewset, BaseUserViewset
from api.compliance import (
    PROWLER_COMPLIANCE_OVERVIEW_TEMPLATE,
    get_compliance_frameworks,
)
from api.db_router import MainRouter
from api.db_utils import rls_transaction
from api.exceptions import TaskFailedException
from api.filters import (
    APIKeyFilter,
    ComplianceOverviewFilter,
    FindingFilter,
    IntegrationFilter,
    InvitationFilter,
    LatestFindingFilter,
    LatestResourceFilter,
    MembershipFilter,
    ProcessorFilter,
    ProviderFilter,
    ProviderGroupFilter,
    ProviderSecretFilter,
    ResourceFilter,
    RoleFilter,
    ScanFilter,
    ScanSummaryFilter,
    ServiceOverviewFilter,
    TaskFilter,
    TenantFilter,
    UserFilter,
)
from api.models import (
<<<<<<< HEAD
    APIKey,
    ComplianceOverview,
=======
>>>>>>> 4b104e92
    ComplianceRequirementOverview,
    Finding,
    Integration,
    Invitation,
    LighthouseConfiguration,
    Membership,
    Processor,
    Provider,
    ProviderGroup,
    ProviderGroupMembership,
    ProviderSecret,
    Resource,
    ResourceFindingMapping,
    ResourceScanSummary,
    ResourceTag,
    Role,
    RoleProviderGroupRelationship,
    SAMLConfiguration,
    SAMLDomainIndex,
    SAMLToken,
    Scan,
    ScanSummary,
    SeverityChoices,
    StateChoices,
    Task,
    User,
    UserRoleRelationship,
)
from api.pagination import ComplianceOverviewPagination
from api.rbac.permissions import Permissions, get_providers, get_role
from api.rls import Tenant
from api.utils import (
    CustomOAuth2Client,
    get_findings_metadata_no_aggregations,
    validate_invitation,
)
from api.uuid_utils import datetime_to_uuid7, uuid7_start
from api.v1.mixins import PaginateByPkMixin, TaskManagementMixin
from api.v1.serializers import (
    ComplianceOverviewAttributesSerializer,
    ComplianceOverviewDetailSerializer,
    ComplianceOverviewMetadataSerializer,
    ComplianceOverviewSerializer,
    FindingDynamicFilterSerializer,
    FindingMetadataSerializer,
    FindingSerializer,
    IntegrationCreateSerializer,
    IntegrationSerializer,
    IntegrationUpdateSerializer,
    InvitationAcceptSerializer,
    InvitationCreateSerializer,
    InvitationSerializer,
    InvitationUpdateSerializer,
    LighthouseConfigCreateSerializer,
    LighthouseConfigSerializer,
    LighthouseConfigUpdateSerializer,
    MembershipSerializer,
    OverviewFindingSerializer,
    OverviewProviderSerializer,
    OverviewServiceSerializer,
    OverviewSeveritySerializer,
    ProcessorCreateSerializer,
    ProcessorSerializer,
    ProcessorUpdateSerializer,
    ProviderCreateSerializer,
    ProviderGroupCreateSerializer,
    ProviderGroupMembershipSerializer,
    ProviderGroupSerializer,
    ProviderGroupUpdateSerializer,
    ProviderSecretCreateSerializer,
    ProviderSecretSerializer,
    ProviderSecretUpdateSerializer,
    ProviderSerializer,
    ProviderUpdateSerializer,
    ResourceMetadataSerializer,
    ResourceSerializer,
    RoleCreateSerializer,
    RoleProviderGroupRelationshipSerializer,
    RoleSerializer,
    RoleUpdateSerializer,
    SAMLConfigurationSerializer,
    SamlInitiateSerializer,
    ScanComplianceReportSerializer,
    ScanCreateSerializer,
    ScanReportSerializer,
    ScanSerializer,
    ScanUpdateSerializer,
    ScheduleDailyCreateSerializer,
    TaskSerializer,
    TenantSerializer,
    TokenRefreshSerializer,
    TokenSerializer,
    TokenSocialLoginSerializer,
    TokenSwitchTenantSerializer,
    UserCreateSerializer,
    UserRoleRelationshipSerializer,
    UserSerializer,
    UserUpdateSerializer,
    APIKeySerializer,
    APIKeyCreateSerializer,
)

logger = logging.getLogger(BackendLogger.API)

CACHE_DECORATOR = cache_control(
    max_age=django_settings.CACHE_MAX_AGE,
    stale_while_revalidate=django_settings.CACHE_STALE_WHILE_REVALIDATE,
)


class RelationshipViewSchema(JsonApiAutoSchema):
    def _resolve_path_parameters(self, _path_variables):
        return []


@extend_schema(
    tags=["Token"],
    summary="Obtain a token",
    description="Obtain a token by providing valid credentials and an optional tenant ID.",
)
class CustomTokenObtainView(GenericAPIView):
    resource_name = "tokens"
    serializer_class = TokenSerializer
    http_method_names = ["post"]

    def post(self, request):
        serializer = TokenSerializer(data=request.data)

        try:
            serializer.is_valid(raise_exception=True)
        except TokenError as e:
            raise InvalidToken(e.args[0])

        return Response(
            data={"type": "tokens", "attributes": serializer.validated_data},
            status=status.HTTP_200_OK,
        )


@extend_schema(
    tags=["Token"],
    summary="Refresh a token",
    description="Refresh an access token by providing a valid refresh token. Former refresh tokens are invalidated "
    "when a new one is issued.",
)
class CustomTokenRefreshView(GenericAPIView):
    resource_name = "tokens-refresh"
    serializer_class = TokenRefreshSerializer
    http_method_names = ["post"]

    def post(self, request):
        serializer = TokenRefreshSerializer(data=request.data)

        try:
            serializer.is_valid(raise_exception=True)
        except TokenError as e:
            raise InvalidToken(e.args[0])

        return Response(
            data={"type": "tokens-refresh", "attributes": serializer.validated_data},
            status=status.HTTP_200_OK,
        )


@extend_schema(
    tags=["Token"],
    summary="Switch tenant using a valid tenant ID",
    description="Switch tenant by providing a valid tenant ID. The authenticated user must belong to the tenant.",
)
class CustomTokenSwitchTenantView(GenericAPIView):
    permission_classes = [permissions.IsAuthenticated]
    resource_name = "tokens-switch-tenant"
    serializer_class = TokenSwitchTenantSerializer
    http_method_names = ["post"]

    def post(self, request):
        serializer = TokenSwitchTenantSerializer(
            data=request.data, context={"request": request}
        )

        try:
            serializer.is_valid(raise_exception=True)
        except TokenError as e:
            raise InvalidToken(e.args[0])

        return Response(
            data={
                "type": "tokens-switch-tenant",
                "attributes": serializer.validated_data,
            },
            status=status.HTTP_200_OK,
        )


@extend_schema(exclude=True)
class SchemaView(SpectacularAPIView):
    serializer_class = None

    def get(self, request, *args, **kwargs):
        spectacular_settings.TITLE = "Prowler API"
        spectacular_settings.VERSION = "1.10.0"
        spectacular_settings.DESCRIPTION = (
            "Prowler API specification.\n\nThis file is auto-generated."
        )
        spectacular_settings.TAGS = [
            {"name": "User", "description": "Endpoints for managing user accounts."},
            {
                "name": "Token",
                "description": "Endpoints for token management, including obtaining a new token and "
                "refreshing an existing token for authentication purposes.",
            },
            {
                "name": "Tenant",
                "description": "Endpoints for managing tenants, along with their memberships.",
            },
            {
                "name": "Invitation",
                "description": "Endpoints for tenant invitations management, allowing retrieval and filtering of "
                "invitations, creating new invitations, accepting and revoking them.",
            },
            {
                "name": "Provider",
                "description": "Endpoints for managing providers (AWS, GCP, Azure, etc...).",
            },
            {
                "name": "Provider Group",
                "description": "Endpoints for managing provider groups.",
            },
            {
                "name": "Scan",
                "description": "Endpoints for triggering manual scans and viewing scan results.",
            },
            {
                "name": "Resource",
                "description": "Endpoints for managing resources discovered by scans, allowing "
                "retrieval and filtering of resource information.",
            },
            {
                "name": "Finding",
                "description": "Endpoints for managing findings, allowing retrieval and filtering of "
                "findings that result from scans.",
            },
            {
                "name": "Overview",
                "description": "Endpoints for retrieving aggregated summaries of resources from the system.",
            },
            {
                "name": "Compliance Overview",
                "description": "Endpoints for checking the compliance overview, allowing filtering by scan, provider or"
                " compliance framework ID.",
            },
            {
                "name": "Task",
                "description": "Endpoints for task management, allowing retrieval of task status and "
                "revoking tasks that have not started.",
            },
            {
                "name": "Integration",
                "description": "Endpoints for managing third-party integrations, including registration, configuration,"
                " retrieval, and deletion of integrations such as S3, JIRA, or other services.",
            },
            {
                "name": "Lighthouse",
                "description": "Endpoints for managing Lighthouse configurations, including creation, retrieval, "
                "updating, and deletion of configurations such as OpenAI keys, models, and business context.",
            },
            {
                "name": "Processor",
                "description": "Endpoints for managing post-processors used to process Prowler findings, including "
                "registration, configuration, and deletion of post-processing actions.",
            },
        ]
        return super().get(request, *args, **kwargs)


@extend_schema(exclude=True)
class GoogleSocialLoginView(SocialLoginView):
    adapter_class = GoogleOAuth2Adapter
    client_class = CustomOAuth2Client
    callback_url = GOOGLE_OAUTH_CALLBACK_URL

    def get_response(self):
        original_response = super().get_response()

        if self.user and self.user.is_authenticated:
            serializer = TokenSocialLoginSerializer(data={"email": self.user.email})
            try:
                serializer.is_valid(raise_exception=True)
            except TokenError as e:
                raise InvalidToken(e.args[0])
            return Response(
                data={
                    "type": "google-social-tokens",
                    "attributes": serializer.validated_data,
                },
                status=status.HTTP_200_OK,
            )
        return original_response


@extend_schema(exclude=True)
class GithubSocialLoginView(SocialLoginView):
    adapter_class = GitHubOAuth2Adapter
    client_class = CustomOAuth2Client
    callback_url = GITHUB_OAUTH_CALLBACK_URL

    def get_response(self):
        original_response = super().get_response()

        if self.user and self.user.is_authenticated:
            serializer = TokenSocialLoginSerializer(data={"email": self.user.email})

            try:
                serializer.is_valid(raise_exception=True)
            except TokenError as e:
                raise InvalidToken(e.args[0])

            return Response(
                data={
                    "type": "github-social-tokens",
                    "attributes": serializer.validated_data,
                },
                status=status.HTTP_200_OK,
            )
        return original_response


@extend_schema(exclude=True)
class SAMLTokenValidateView(GenericAPIView):
    resource_name = "tokens"
    http_method_names = ["post"]

    def post(self, request):
        token_id = request.query_params.get("id", "invalid")
        try:
            saml_token = SAMLToken.objects.using(MainRouter.admin_db).get(id=token_id)
        except SAMLToken.DoesNotExist:
            return Response({"detail": "Invalid token ID."}, status=404)

        if saml_token.is_expired():
            return Response({"detail": "Token expired."}, status=400)

        token_data = saml_token.token
        # Currently we don't store the tokens in the database, so we delete the token after use
        saml_token.delete()

        return Response(token_data, status=200)


@extend_schema(exclude=True)
class CustomSAMLLoginView(LoginView):
    def dispatch(self, request, *args, **kwargs):
        """
        Convert GET requests to POST to bypass allauth's confirmation screen.

        Why this is necessary:
        - django-allauth requires POST for social logins to prevent open redirect attacks
        - SAML login links typically use GET requests (e.g., <a href="...">)
        - This conversion allows seamless login without user-facing confirmation

        Security considerations:
        1. Preserves CSRF protection: Original POST handling remains intact
        2. Avoids global SOCIALACCOUNT_LOGIN_ON_GET=True which would:
           - Enable GET logins for ALL providers (security risk)
           - Potentially expose open redirect vulnerabilities
        3. SAML payloads remain signed/encrypted regardless of HTTP method
        4. No sensitive parameters are exposed in URLs (copied to POST body)

        This approach maintains security while providing better UX.
        """
        if request.method == "GET":
            # Convert GET to POST while preserving parameters
            request.method = "POST"
        return super().dispatch(request, *args, **kwargs)


@extend_schema(exclude=True)
class SAMLInitiateAPIView(GenericAPIView):
    serializer_class = SamlInitiateSerializer
    permission_classes = []

    def post(self, request, *args, **kwargs):
        # Validate the input payload and extract the domain
        serializer = self.get_serializer(data=request.data)
        serializer.is_valid(raise_exception=True)
        email = serializer.validated_data["email_domain"]
        domain = email.split("@", 1)[-1].lower()

        # Retrieve the SAML configuration for the given email domain
        try:
            check = SAMLDomainIndex.objects.get(email_domain=domain)
            with rls_transaction(str(check.tenant_id)):
                config = SAMLConfiguration.objects.get(tenant_id=str(check.tenant_id))
        except (SAMLDomainIndex.DoesNotExist, SAMLConfiguration.DoesNotExist):
            return Response(
                {"detail": "Unauthorized domain."}, status=status.HTTP_403_FORBIDDEN
            )

        # Check certificates are not empty (TODO: Validate certificates)
        # saml_public_cert = os.getenv("SAML_PUBLIC_CERT", "").strip()
        # saml_private_key = os.getenv("SAML_PRIVATE_KEY", "").strip()

        # if not saml_public_cert or not saml_private_key:
        #     return Response(
        #         {"detail": "SAML configuration is invalid: missing certificates."},
        #         status=status.HTTP_403_FORBIDDEN,
        #     )

        # Build the SAML login URL using the configured API host
        api_host = os.getenv("API_BASE_URL")
        login_path = reverse(
            "saml_login", kwargs={"organization_slug": config.email_domain}
        )
        login_url = urljoin(api_host, login_path)

        return redirect(login_url)


@extend_schema_view(
    list=extend_schema(
        tags=["SAML"],
        summary="List all SSO configurations",
        description="Returns all the SAML-based SSO configurations associated with the current tenant.",
    ),
    retrieve=extend_schema(
        tags=["SAML"],
        summary="Retrieve SSO configuration details",
        description="Returns the details of a specific SAML configuration belonging to the current tenant.",
    ),
    create=extend_schema(
        tags=["SAML"],
        summary="Create the SSO configuration",
        description="Creates a new SAML SSO configuration for the current tenant, including email domain and metadata XML.",
    ),
    partial_update=extend_schema(
        tags=["SAML"],
        summary="Update the SSO configuration",
        description="Partially updates an existing SAML SSO configuration. Supports changes to email domain and metadata XML.",
    ),
    destroy=extend_schema(
        tags=["SAML"],
        summary="Delete the SSO configuration",
        description="Deletes an existing SAML SSO configuration associated with the current tenant.",
    ),
)
@method_decorator(CACHE_DECORATOR, name="retrieve")
@method_decorator(CACHE_DECORATOR, name="list")
class SAMLConfigurationViewSet(BaseRLSViewSet):
    """
    ViewSet for managing SAML SSO configurations per tenant.

    This endpoint allows authorized users to perform CRUD operations on SAMLConfiguration,
    which define how a tenant integrates with an external SAML Identity Provider (IdP).

    Typical use cases include:
        - Listing all existing configurations for auditing or UI display.
        - Retrieving a single configuration to show setup details.
        - Creating or updating a configuration to onboard or modify SAML integration.
        - Deleting a configuration when deactivating SAML for a tenant.
    """

    serializer_class = SAMLConfigurationSerializer
    required_permissions = [Permissions.MANAGE_INTEGRATIONS]
    queryset = SAMLConfiguration.objects.all()

    def get_queryset(self):
        # If called during schema generation, return an empty queryset
        if getattr(self, "swagger_fake_view", False):
            return SAMLConfiguration.objects.none()
        return SAMLConfiguration.objects.filter(tenant=self.request.tenant_id)


class TenantFinishACSView(FinishACSView):
    def _rollback_saml_user(self, request):
        """Helper function to rollback SAML user if it was just created and validation fails"""
        saml_user_id = request.session.get("saml_user_created")
        if saml_user_id:
            User.objects.using(MainRouter.admin_db).filter(id=saml_user_id).delete()
            request.session.pop("saml_user_created", None)

    def dispatch(self, request, organization_slug):
        try:
            super().dispatch(request, organization_slug)
        except Exception as e:
            logger.error(f"SAML dispatch failed: {e}")
            self._rollback_saml_user(request)
            callback_url = env.str("AUTH_URL")
            return redirect(f"{callback_url}?sso_saml_failed=true")

        user = getattr(request, "user", None)
        if not user or not user.is_authenticated:
            self._rollback_saml_user(request)
            callback_url = env.str("AUTH_URL")
            return redirect(f"{callback_url}?sso_saml_failed=true")

        # Defensive check to avoid edge case failures due to inconsistent or incomplete data in the database
        # This handles scenarios like partially deleted or missing related objects
        try:
            check = SAMLDomainIndex.objects.get(email_domain=organization_slug)
            with rls_transaction(str(check.tenant_id)):
                SAMLConfiguration.objects.get(tenant_id=str(check.tenant_id))
            social_app = SocialApp.objects.get(
                provider="saml", client_id=organization_slug
            )
            user_id = User.objects.get(email=str(user)).id
            social_account = SocialAccount.objects.get(
                user=str(user_id), provider=social_app.provider_id
            )
        except (
            SAMLDomainIndex.DoesNotExist,
            SAMLConfiguration.DoesNotExist,
            SocialApp.DoesNotExist,
            SocialAccount.DoesNotExist,
            User.DoesNotExist,
        ) as e:
            logger.error(f"SAML user is not authenticated: {e}")
            self._rollback_saml_user(request)
            callback_url = env.str("AUTH_URL")
            return redirect(f"{callback_url}?sso_saml_failed=true")

        extra = social_account.extra_data
        user.first_name = (
            extra.get("firstName", [""])[0] if extra.get("firstName") else ""
        )
        user.last_name = extra.get("lastName", [""])[0] if extra.get("lastName") else ""
        user.company_name = (
            extra.get("organization", [""])[0] if extra.get("organization") else ""
        )
        user.name = f"{user.first_name} {user.last_name}".strip()
        if user.name == "":
            user.name = "N/A"
        user.save()

        email_domain = user.email.split("@")[-1]
        tenant = (
            SAMLConfiguration.objects.using(MainRouter.admin_db)
            .get(email_domain=email_domain)
            .tenant
        )
        role_name = (
            extra.get("userType", ["no_permissions"])[0].strip()
            if extra.get("userType")
            else "no_permissions"
        )
        try:
            role = Role.objects.using(MainRouter.admin_db).get(
                name=role_name, tenant=tenant
            )
        except Role.DoesNotExist:
            role = Role.objects.using(MainRouter.admin_db).create(
                name=role_name,
                tenant=tenant,
                manage_users=False,
                manage_account=False,
                manage_billing=False,
                manage_providers=False,
                manage_integrations=False,
                manage_scans=False,
                unlimited_visibility=False,
            )
        UserRoleRelationship.objects.using(MainRouter.admin_db).filter(
            user=user,
            tenant_id=tenant.id,
        ).delete()
        UserRoleRelationship.objects.using(MainRouter.admin_db).create(
            user=user,
            role=role,
            tenant_id=tenant.id,
        )
        membership, _ = Membership.objects.using(MainRouter.admin_db).get_or_create(
            user=user,
            tenant=tenant,
            defaults={
                "user": user,
                "tenant": tenant,
                "role": Membership.RoleChoices.MEMBER,
            },
        )

        serializer = TokenSocialLoginSerializer(
            data={"email": user.email, "tenant_id": str(tenant.id)}
        )
        serializer.is_valid(raise_exception=True)

        token_data = serializer.validated_data
        saml_token = SAMLToken.objects.using(MainRouter.admin_db).create(
            token=token_data, user=user
        )
        callback_url = env.str("SAML_SSO_CALLBACK_URL")
        redirect_url = f"{callback_url}?id={saml_token.id}"
        request.session.pop("saml_user_created", None)

        return redirect(redirect_url)


@extend_schema_view(
    list=extend_schema(
        tags=["User"],
        summary="List all users",
        description="Retrieve a list of all users with options for filtering by various criteria.",
    ),
    retrieve=extend_schema(
        tags=["User"],
        summary="Retrieve a user's information",
        description="Fetch detailed information about an authenticated user.",
    ),
    create=extend_schema(
        tags=["User"],
        summary="Register a new user",
        description="Create a new user account by providing the necessary registration details.",
    ),
    partial_update=extend_schema(
        tags=["User"],
        summary="Update user information",
        description="Partially update information about a user.",
    ),
    destroy=extend_schema(
        tags=["User"],
        summary="Delete the user account",
        description="Remove the current user account from the system.",
    ),
    me=extend_schema(
        tags=["User"],
        summary="Retrieve the current user's information",
        description="Fetch detailed information about the authenticated user.",
    ),
)
@method_decorator(CACHE_DECORATOR, name="list")
class UserViewSet(BaseUserViewset):
    serializer_class = UserSerializer
    http_method_names = ["get", "post", "patch", "delete"]
    filterset_class = UserFilter
    ordering = ["-date_joined"]
    ordering_fields = ["name", "email", "company_name", "date_joined", "is_active"]
    # RBAC required permissions
    required_permissions = [Permissions.MANAGE_USERS]

    def set_required_permissions(self):
        """
        Returns the required permissions based on the request method.
        """
        if self.action == "me":
            # No permissions required for me request
            self.required_permissions = []
        else:
            # Require permission for the rest of the requests
            self.required_permissions = [Permissions.MANAGE_USERS]

    def get_queryset(self):
        # If called during schema generation, return an empty queryset
        if getattr(self, "swagger_fake_view", False):
            return User.objects.none()
        queryset = (
            User.objects.filter(membership__tenant__id=self.request.tenant_id)
            if hasattr(self.request, "tenant_id")
            else User.objects.all()
        )
        return queryset.prefetch_related("memberships", "roles")

    def get_permissions(self):
        if self.action == "create":
            permission_classes = [permissions.AllowAny]
        else:
            permission_classes = self.permission_classes
        return [permission() for permission in permission_classes]

    def get_serializer_class(self):
        if self.action == "create":
            return UserCreateSerializer
        elif self.action == "partial_update":
            return UserUpdateSerializer
        else:
            return UserSerializer

    @action(detail=False, methods=["get"], url_name="me")
    def me(self, request):
        user = self.request.user
        serializer = UserSerializer(user, context=self.get_serializer_context())
        return Response(
            data=serializer.data,
            status=status.HTTP_200_OK,
        )

    def destroy(self, request, *args, **kwargs):
        if kwargs["pk"] != str(self.request.user.id):
            raise ValidationError("Only the current user can be deleted.")

        return super().destroy(request, *args, **kwargs)

    @extend_schema(
        parameters=[
            OpenApiParameter(
                name="invitation_token",
                description="Optional invitation code for joining an existing tenant.",
                required=False,
                type={"type": "string", "example": "F3NMFPNDZHR4Z9"},
                location=OpenApiParameter.QUERY,
            ),
        ]
    )
    def create(self, request, *args, **kwargs):
        invitation_token = request.query_params.get("invitation_token", None)
        invitation = None

        serializer = self.get_serializer(
            data=request.data, context=self.get_serializer_context()
        )
        serializer.is_valid(raise_exception=True)

        if invitation_token:
            invitation = validate_invitation(
                invitation_token, serializer.validated_data["email"]
            )

        # Proceed with creating the user and membership
        user = User.objects.db_manager(MainRouter.admin_db).create_user(
            **serializer.validated_data
        )
        tenant = (
            invitation.tenant
            if invitation_token
            else Tenant.objects.using(MainRouter.admin_db).create(
                name=f"{user.email.split('@')[0]} default tenant"
            )
        )
        role = (
            Membership.RoleChoices.MEMBER
            if invitation_token
            else Membership.RoleChoices.OWNER
        )
        Membership.objects.using(MainRouter.admin_db).create(
            user=user, tenant=tenant, role=role
        )
        if invitation:
            user_role = []
            for role in invitation.roles.all():
                user_role.append(
                    UserRoleRelationship.objects.using(MainRouter.admin_db).create(
                        user=user, role=role, tenant=invitation.tenant
                    )
                )
            invitation.state = Invitation.State.ACCEPTED
            invitation.save(using=MainRouter.admin_db)
        else:
            role = Role.objects.using(MainRouter.admin_db).create(
                name="admin",
                tenant_id=tenant.id,
                manage_users=True,
                manage_account=True,
                manage_billing=True,
                manage_providers=True,
                manage_integrations=True,
                manage_scans=True,
                unlimited_visibility=True,
            )
            UserRoleRelationship.objects.using(MainRouter.admin_db).create(
                user=user,
                role=role,
                tenant_id=tenant.id,
            )
        return Response(data=UserSerializer(user).data, status=status.HTTP_201_CREATED)


@extend_schema_view(
    create=extend_schema(
        tags=["User"],
        summary="Create a new user-roles relationship",
        description="Add a new user-roles relationship to the system by providing the required user-roles details.",
        responses={
            204: OpenApiResponse(description="Relationship created successfully"),
            400: OpenApiResponse(
                description="Bad request (e.g., relationship already exists)"
            ),
        },
    ),
    partial_update=extend_schema(
        tags=["User"],
        summary="Partially update a user-roles relationship",
        description="Update the user-roles relationship information without affecting other fields.",
        responses={
            204: OpenApiResponse(
                response=None, description="Relationship updated successfully"
            )
        },
    ),
    destroy=extend_schema(
        tags=["User"],
        summary="Delete a user-roles relationship",
        description="Remove the user-roles relationship from the system by their ID.",
        responses={
            204: OpenApiResponse(
                response=None, description="Relationship deleted successfully"
            )
        },
    ),
)
class UserRoleRelationshipView(RelationshipView, BaseRLSViewSet):
    queryset = User.objects.all()
    serializer_class = UserRoleRelationshipSerializer
    resource_name = "roles"
    http_method_names = ["post", "patch", "delete"]
    schema = RelationshipViewSchema()
    # RBAC required permissions
    required_permissions = [Permissions.MANAGE_USERS]

    def get_queryset(self):
        return User.objects.filter(membership__tenant__id=self.request.tenant_id)

    def create(self, request, *args, **kwargs):
        user = self.get_object()

        role_ids = [item["id"] for item in request.data]
        existing_relationships = UserRoleRelationship.objects.filter(
            user=user, role_id__in=role_ids
        )

        if existing_relationships.exists():
            return Response(
                {"detail": "One or more roles are already associated with the user."},
                status=status.HTTP_400_BAD_REQUEST,
            )

        serializer = self.get_serializer(
            data={"roles": request.data},
            context={
                "user": user,
                "tenant_id": self.request.tenant_id,
                "request": request,
            },
        )
        serializer.is_valid(raise_exception=True)
        serializer.save()

        return Response(status=status.HTTP_204_NO_CONTENT)

    def partial_update(self, request, *args, **kwargs):
        user = self.get_object()
        serializer = self.get_serializer(
            instance=user,
            data={"roles": request.data},
            context={"tenant_id": self.request.tenant_id, "request": request},
        )
        serializer.is_valid(raise_exception=True)
        serializer.save()
        return Response(status=status.HTTP_204_NO_CONTENT)

    def destroy(self, request, *args, **kwargs):
        user = self.get_object()
        user.roles.clear()

        return Response(status=status.HTTP_204_NO_CONTENT)


@extend_schema_view(
    list=extend_schema(
        tags=["Tenant"],
        summary="List all tenants",
        description="Retrieve a list of all tenants with options for filtering by various criteria.",
    ),
    retrieve=extend_schema(
        tags=["Tenant"],
        summary="Retrieve data from a tenant",
        description="Fetch detailed information about a specific tenant by their ID.",
    ),
    create=extend_schema(
        tags=["Tenant"],
        summary="Create a new tenant",
        description="Add a new tenant to the system by providing the required tenant details.",
    ),
    partial_update=extend_schema(
        tags=["Tenant"],
        summary="Partially update a tenant",
        description="Update certain fields of an existing tenant's information without affecting other fields.",
    ),
    destroy=extend_schema(
        tags=["Tenant"],
        summary="Delete a tenant",
        description="Remove a tenant from the system by their ID.",
    ),
)
@method_decorator(CACHE_DECORATOR, name="list")
@method_decorator(CACHE_DECORATOR, name="retrieve")
class TenantViewSet(BaseTenantViewset):
    queryset = Tenant.objects.all()
    serializer_class = TenantSerializer
    http_method_names = ["get", "post", "patch", "delete"]
    filterset_class = TenantFilter
    search_fields = ["name"]
    ordering = ["-inserted_at"]
    ordering_fields = ["name", "inserted_at", "updated_at"]
    # RBAC required permissions
    required_permissions = [Permissions.MANAGE_ACCOUNT]

    def get_queryset(self):
        queryset = Tenant.objects.filter(membership__user=self.request.user)
        return queryset.prefetch_related("memberships")

    def create(self, request, *args, **kwargs):
        serializer = self.get_serializer(data=request.data)
        serializer.is_valid(raise_exception=True)
        tenant = serializer.save()
        Membership.objects.create(
            user=self.request.user, tenant=tenant, role=Membership.RoleChoices.OWNER
        )
        return Response(data=serializer.data, status=status.HTTP_201_CREATED)

    def destroy(self, request, *args, **kwargs):
        # This will perform validation and raise a 404 if the tenant does not exist
        tenant_id = kwargs.get("pk")
        get_object_or_404(Tenant, id=tenant_id)

        with transaction.atomic():
            # Delete memberships
            Membership.objects.using(MainRouter.admin_db).filter(
                tenant_id=tenant_id
            ).delete()

            # Delete users without memberships
            User.objects.using(MainRouter.admin_db).filter(
                membership__isnull=True
            ).delete()
        # Delete tenant in batches
        delete_tenant_task.apply_async(kwargs={"tenant_id": tenant_id})
        return Response(status=status.HTTP_204_NO_CONTENT)


@extend_schema_view(
    list=extend_schema(
        tags=["User"],
        summary="List user memberships",
        description="Retrieve a list of all user memberships with options for filtering by various criteria.",
    ),
    retrieve=extend_schema(
        tags=["User"],
        summary="Retrieve membership data from the user",
        description="Fetch detailed information about a specific user membership by their ID.",
    ),
)
@method_decorator(CACHE_DECORATOR, name="list")
class MembershipViewSet(BaseTenantViewset):
    http_method_names = ["get"]
    serializer_class = MembershipSerializer
    queryset = Membership.objects.all()
    filterset_class = MembershipFilter
    ordering = ["date_joined"]
    ordering_fields = [
        "tenant",
        "role",
        "date_joined",
    ]
    # RBAC required permissions
    required_permissions = [Permissions.MANAGE_ACCOUNT]

    def get_queryset(self):
        user = self.request.user
        queryset = Membership.objects.filter(user_id=user.id)
        return queryset.select_related("user", "tenant")


@extend_schema_view(
    list=extend_schema(
        summary="List tenant memberships",
        description="List the membership details of users in a tenant you are a part of.",
        tags=["Tenant"],
        parameters=[
            OpenApiParameter(
                name="tenant_pk",
                type=OpenApiTypes.UUID,
                location=OpenApiParameter.PATH,
                description="Tenant ID",
            ),
        ],
    ),
    destroy=extend_schema(
        summary="Delete tenant memberships",
        description="Delete the membership details of users in a tenant. You need to be one of the owners to delete a "
        "membership that is not yours. If you are the last owner of a tenant, you cannot delete your own "
        "membership.",
        tags=["Tenant"],
    ),
)
@method_decorator(CACHE_DECORATOR, name="list")
class TenantMembersViewSet(BaseTenantViewset):
    http_method_names = ["get", "delete"]
    serializer_class = MembershipSerializer
    queryset = Membership.objects.none()
    # RBAC required permissions
    required_permissions = [Permissions.MANAGE_ACCOUNT]

    def get_queryset(self):
        tenant = self.get_tenant()
        requesting_membership = self.get_requesting_membership(tenant)

        if requesting_membership.role == Membership.RoleChoices.OWNER:
            return Membership.objects.filter(tenant=tenant)
        else:
            return Membership.objects.filter(tenant=tenant, user=self.request.user)

    def get_tenant(self):
        tenant_id = self.kwargs.get("tenant_pk")
        tenant = get_object_or_404(Tenant, id=tenant_id)
        return tenant

    def get_requesting_membership(self, tenant):
        try:
            membership = Membership.objects.get(user=self.request.user, tenant=tenant)
        except Membership.DoesNotExist:
            raise NotFound("Membership does not exist.")
        return membership

    @extend_schema(exclude=True)
    def retrieve(self, request, *args, **kwargs):
        raise MethodNotAllowed(method="GET")

    def destroy(self, request, *args, **kwargs):
        tenant = self.get_tenant()
        membership_to_delete = get_object_or_404(
            Membership, tenant=tenant, id=kwargs.get("pk")
        )
        requesting_membership = self.get_requesting_membership(tenant)

        if requesting_membership.role == Membership.RoleChoices.OWNER:
            if membership_to_delete.user == request.user:
                # Check if the user is the last owner
                other_owners = Membership.objects.filter(
                    tenant=tenant, role=Membership.RoleChoices.OWNER
                ).exclude(user=request.user)
                if not other_owners.exists():
                    raise PermissionDenied(
                        "You cannot delete your own membership as the last owner."
                    )
        else:
            if membership_to_delete.user != request.user:
                raise PermissionDenied(
                    "You do not have permission to delete this membership."
                )

        membership_to_delete.delete()
        return Response(status=status.HTTP_204_NO_CONTENT)


@extend_schema(tags=["Provider Group"])
@extend_schema_view(
    list=extend_schema(
        summary="List all provider groups",
        description="Retrieve a list of all provider groups with options for filtering by various criteria.",
    ),
    retrieve=extend_schema(
        summary="Retrieve data from a provider group",
        description="Fetch detailed information about a specific provider group by their ID.",
    ),
    create=extend_schema(
        summary="Create a new provider group",
        description="Add a new provider group to the system by providing the required provider group details.",
    ),
    partial_update=extend_schema(
        summary="Partially update a provider group",
        description="Update certain fields of an existing provider group's information without affecting other fields.",
        request=ProviderGroupUpdateSerializer,
        responses={200: ProviderGroupSerializer},
    ),
    destroy=extend_schema(
        summary="Delete a provider group",
        description="Remove a provider group from the system by their ID.",
    ),
    update=extend_schema(exclude=True),
)
class ProviderGroupViewSet(BaseRLSViewSet):
    queryset = ProviderGroup.objects.all()
    serializer_class = ProviderGroupSerializer
    filterset_class = ProviderGroupFilter
    http_method_names = ["get", "post", "patch", "delete"]
    ordering = ["inserted_at"]
    # RBAC required permissions
    required_permissions = [Permissions.MANAGE_PROVIDERS]

    def set_required_permissions(self):
        """
        Returns the required permissions based on the request method.
        """
        if self.request.method in SAFE_METHODS:
            # No permissions required for GET requests
            self.required_permissions = []
        else:
            # Require permission for non-GET requests
            self.required_permissions = [Permissions.MANAGE_PROVIDERS]

    def get_queryset(self):
        user_roles = get_role(self.request.user)
        # Check if any of the user's roles have UNLIMITED_VISIBILITY
        if user_roles.unlimited_visibility:
            # User has unlimited visibility, return all provider groups
            return ProviderGroup.objects.prefetch_related("providers", "roles")

        # Collect provider groups associated with the user's roles
        return user_roles.provider_groups.all().prefetch_related("providers", "roles")

    def get_serializer_class(self):
        if self.action == "create":
            return ProviderGroupCreateSerializer
        elif self.action == "partial_update":
            return ProviderGroupUpdateSerializer
        return super().get_serializer_class()


@extend_schema(tags=["Provider Group"])
@extend_schema_view(
    create=extend_schema(
        summary="Create a new provider_group-providers relationship",
        description="Add a new provider_group-providers relationship to the system by providing the required provider_group-providers details.",
        responses={
            204: OpenApiResponse(description="Relationship created successfully"),
            400: OpenApiResponse(
                description="Bad request (e.g., relationship already exists)"
            ),
        },
    ),
    partial_update=extend_schema(
        summary="Partially update a provider_group-providers relationship",
        description="Update the provider_group-providers relationship information without affecting other fields.",
        responses={
            204: OpenApiResponse(
                response=None, description="Relationship updated successfully"
            )
        },
    ),
    destroy=extend_schema(
        summary="Delete a provider_group-providers relationship",
        description="Remove the provider_group-providers relationship from the system by their ID.",
        responses={
            204: OpenApiResponse(
                response=None, description="Relationship deleted successfully"
            )
        },
    ),
)
class ProviderGroupProvidersRelationshipView(RelationshipView, BaseRLSViewSet):
    queryset = ProviderGroup.objects.all()
    serializer_class = ProviderGroupMembershipSerializer
    resource_name = "providers"
    http_method_names = ["post", "patch", "delete"]
    schema = RelationshipViewSchema()
    # RBAC required permissions
    required_permissions = [Permissions.MANAGE_PROVIDERS]

    def get_queryset(self):
        return ProviderGroup.objects.filter(tenant_id=self.request.tenant_id)

    def create(self, request, *args, **kwargs):
        provider_group = self.get_object()

        provider_ids = [item["id"] for item in request.data]
        existing_relationships = ProviderGroupMembership.objects.filter(
            provider_group=provider_group, provider_id__in=provider_ids
        )

        if existing_relationships.exists():
            return Response(
                {
                    "detail": "One or more providers are already associated with the provider_group."
                },
                status=status.HTTP_400_BAD_REQUEST,
            )

        serializer = self.get_serializer(
            data={"providers": request.data},
            context={
                "provider_group": provider_group,
                "tenant_id": self.request.tenant_id,
                "request": request,
            },
        )
        serializer.is_valid(raise_exception=True)
        serializer.save()

        return Response(status=status.HTTP_204_NO_CONTENT)

    def partial_update(self, request, *args, **kwargs):
        provider_group = self.get_object()
        serializer = self.get_serializer(
            instance=provider_group,
            data={"providers": request.data},
            context={"tenant_id": self.request.tenant_id, "request": request},
        )
        serializer.is_valid(raise_exception=True)
        serializer.save()
        return Response(status=status.HTTP_204_NO_CONTENT)

    def destroy(self, request, *args, **kwargs):
        provider_group = self.get_object()
        provider_group.providers.clear()

        return Response(status=status.HTTP_204_NO_CONTENT)


@extend_schema_view(
    list=extend_schema(
        tags=["Provider"],
        summary="List all providers",
        description="Retrieve a list of all providers with options for filtering by various criteria.",
    ),
    retrieve=extend_schema(
        tags=["Provider"],
        summary="Retrieve data from a provider",
        description="Fetch detailed information about a specific provider by their ID.",
    ),
    create=extend_schema(
        tags=["Provider"],
        summary="Create a new provider",
        description="Add a new provider to the system by providing the required provider details.",
    ),
    partial_update=extend_schema(
        tags=["Provider"],
        summary="Partially update a provider",
        description="Update certain fields of an existing provider's information without affecting other fields.",
        request=ProviderUpdateSerializer,
        responses={200: ProviderSerializer},
    ),
    destroy=extend_schema(
        tags=["Provider"],
        summary="Delete a provider",
        description="Remove a provider from the system by their ID.",
        responses={202: OpenApiResponse(response=TaskSerializer)},
    ),
)
@method_decorator(CACHE_DECORATOR, name="list")
@method_decorator(CACHE_DECORATOR, name="retrieve")
class ProviderViewSet(BaseRLSViewSet):
    queryset = Provider.objects.all()
    serializer_class = ProviderSerializer
    http_method_names = ["get", "post", "patch", "delete"]
    filterset_class = ProviderFilter
    search_fields = ["provider", "uid", "alias"]
    ordering = ["-inserted_at"]
    ordering_fields = [
        "provider",
        "uid",
        "alias",
        "connected",
        "inserted_at",
        "updated_at",
    ]
    # RBAC required permissions
    required_permissions = [Permissions.MANAGE_PROVIDERS]

    def set_required_permissions(self):
        """
        Returns the required permissions based on the request method.
        """
        if self.request.method in SAFE_METHODS:
            # No permissions required for GET requests
            self.required_permissions = []
        else:
            # Require permission for non-GET requests
            self.required_permissions = [Permissions.MANAGE_PROVIDERS]

    def get_queryset(self):
        user_roles = get_role(self.request.user)
        if user_roles.unlimited_visibility:
            # User has unlimited visibility, return all providers
            queryset = Provider.objects.filter(tenant_id=self.request.tenant_id)
        else:
            # User lacks permission, filter providers based on provider groups associated with the role
            queryset = get_providers(user_roles)
        return queryset.select_related("secret").prefetch_related("provider_groups")

    def get_serializer_class(self):
        if self.action == "create":
            return ProviderCreateSerializer
        elif self.action == "partial_update":
            return ProviderUpdateSerializer
        elif self.action in ["connection", "destroy"]:
            return TaskSerializer
        return super().get_serializer_class()

    def partial_update(self, request, *args, **kwargs):
        instance = self.get_object()
        serializer = self.get_serializer(
            instance,
            data=request.data,
            partial=True,
            context=self.get_serializer_context(),
        )
        serializer.is_valid(raise_exception=True)
        serializer.save()
        read_serializer = ProviderSerializer(
            instance, context=self.get_serializer_context()
        )
        return Response(data=read_serializer.data, status=status.HTTP_200_OK)

    @extend_schema(
        tags=["Provider"],
        summary="Check connection",
        description="Try to verify connection. For instance, Role & Credentials are set correctly",
        request=None,
        responses={202: OpenApiResponse(response=TaskSerializer)},
    )
    @action(detail=True, methods=["post"], url_name="connection")
    def connection(self, request, pk=None):
        get_object_or_404(Provider, pk=pk)
        with transaction.atomic():
            task = check_provider_connection_task.delay(
                provider_id=pk, tenant_id=self.request.tenant_id
            )
        prowler_task = Task.objects.get(id=task.id)
        serializer = TaskSerializer(prowler_task)
        return Response(
            data=serializer.data,
            status=status.HTTP_202_ACCEPTED,
            headers={
                "Content-Location": reverse(
                    "task-detail", kwargs={"pk": prowler_task.id}
                )
            },
        )

    def destroy(self, request, *args, pk=None, **kwargs):
        provider = get_object_or_404(Provider, pk=pk)
        provider.is_deleted = True
        provider.save()
        task_name = f"scan-perform-scheduled-{pk}"
        PeriodicTask.objects.filter(name=task_name).update(enabled=False)

        with transaction.atomic():
            task = delete_provider_task.delay(
                provider_id=pk, tenant_id=self.request.tenant_id
            )
        prowler_task = Task.objects.get(id=task.id)
        serializer = TaskSerializer(prowler_task)
        return Response(
            data=serializer.data,
            status=status.HTTP_202_ACCEPTED,
            headers={
                "Content-Location": reverse(
                    "task-detail", kwargs={"pk": prowler_task.id}
                )
            },
        )


@extend_schema_view(
    list=extend_schema(
        tags=["Scan"],
        summary="List all scans",
        description="Retrieve a list of all scans with options for filtering by various criteria.",
    ),
    retrieve=extend_schema(
        tags=["Scan"],
        summary="Retrieve data from a specific scan",
        description="Fetch detailed information about a specific scan by its ID.",
    ),
    partial_update=extend_schema(
        tags=["Scan"],
        summary="Partially update a scan",
        description="Update certain fields of an existing scan without affecting other fields.",
    ),
    create=extend_schema(
        tags=["Scan"],
        summary="Trigger a manual scan",
        description=(
            "Trigger a manual scan by providing the required scan details. "
            "If `scanner_args` are not provided, the system will automatically use the default settings "
            "from the associated provider. If you do provide `scanner_args`, these settings will be "
            "merged with the provider's defaults. This means that your provided settings will override "
            "the defaults only where they conflict, while the rest of the default settings will remain intact."
        ),
        request=ScanCreateSerializer,
        responses={202: OpenApiResponse(response=TaskSerializer)},
    ),
    report=extend_schema(
        tags=["Scan"],
        summary="Download ZIP report",
        description="Returns a ZIP file containing the requested report",
        request=ScanReportSerializer,
        responses={
            200: OpenApiResponse(description="Report obtained successfully"),
            202: OpenApiResponse(description="The task is in progress"),
            403: OpenApiResponse(description="There is a problem with credentials"),
            404: OpenApiResponse(
                description="The scan has no reports, or the report generation task has not started yet"
            ),
        },
    ),
    compliance=extend_schema(
        tags=["Scan"],
        summary="Retrieve compliance report as CSV",
        description="Download a specific compliance report (e.g., 'cis_1.4_aws') as a CSV file.",
        parameters=[
            OpenApiParameter(
                name="name",
                type=str,
                location=OpenApiParameter.PATH,
                required=True,
                description="The compliance report name, like 'cis_1.4_aws'",
            ),
        ],
        responses={
            200: OpenApiResponse(
                description="CSV file containing the compliance report"
            ),
            404: OpenApiResponse(description="Compliance report not found"),
        },
        request=None,
    ),
)
@method_decorator(CACHE_DECORATOR, name="list")
@method_decorator(CACHE_DECORATOR, name="retrieve")
class ScanViewSet(BaseRLSViewSet):
    queryset = Scan.objects.all()
    serializer_class = ScanSerializer
    http_method_names = ["get", "post", "patch"]
    filterset_class = ScanFilter
    ordering = ["-inserted_at"]
    ordering_fields = [
        "name",
        "trigger",
        "attempted_at",
        "scheduled_at",
        "inserted_at",
        "updated_at",
    ]
    # RBAC required permissions
    required_permissions = [Permissions.MANAGE_SCANS]

    def set_required_permissions(self):
        """
        Returns the required permissions based on the request method.
        """
        if self.request.method in SAFE_METHODS:
            # No permissions required for GET requests
            self.required_permissions = []
        else:
            # Require permission for non-GET requests
            self.required_permissions = [Permissions.MANAGE_SCANS]

    def get_queryset(self):
        user_roles = get_role(self.request.user)
        if user_roles.unlimited_visibility:
            # User has unlimited visibility, return all scans
            queryset = Scan.objects.filter(tenant_id=self.request.tenant_id)
        else:
            # User lacks permission, filter providers based on provider groups associated with the role
            queryset = Scan.objects.filter(provider__in=get_providers(user_roles))
        return queryset.select_related("provider", "task")

    def get_serializer_class(self):
        if self.action == "create":
            if hasattr(self, "response_serializer_class"):
                return self.response_serializer_class
            return ScanCreateSerializer
        elif self.action == "partial_update":
            return ScanUpdateSerializer
        elif self.action == "report":
            if hasattr(self, "response_serializer_class"):
                return self.response_serializer_class
            return ScanReportSerializer
        elif self.action == "compliance":
            if hasattr(self, "response_serializer_class"):
                return self.response_serializer_class
            return ScanComplianceReportSerializer
        return super().get_serializer_class()

    def partial_update(self, request, *args, **kwargs):
        instance = self.get_object()
        serializer = self.get_serializer(
            instance,
            data=request.data,
            partial=True,
            context=self.get_serializer_context(),
        )
        serializer.is_valid(raise_exception=True)
        serializer.save()
        read_serializer = ScanSerializer(
            instance, context=self.get_serializer_context()
        )
        return Response(data=read_serializer.data, status=status.HTTP_200_OK)

    def _get_task_status(self, scan_instance):
        """
        Returns task status if the scan or its associated report-generation task is still executing.

        If the scan is in an EXECUTING state or if a background task related to report generation
        is found and also executing, this method returns a 202 Accepted response with the task
        metadata and a `Content-Location` header pointing to the task detail endpoint.

        Args:
            scan_instance (Scan): The scan instance for which the task status is being checked.

        Returns:
            Response or None:
                - A `Response` with HTTP 202 status and serialized task data if the task is executing.
                - `None` if no running task is found or if the task has already completed.
        """
        task = None

        if scan_instance.state == StateChoices.EXECUTING and scan_instance.task:
            task = scan_instance.task
        else:
            try:
                task = Task.objects.get(
                    task_runner_task__task_name="scan-report",
                    task_runner_task__task_kwargs__contains=str(scan_instance.id),
                )
            except Task.DoesNotExist:
                return None

        self.response_serializer_class = TaskSerializer
        serializer = self.get_serializer(task)

        if serializer.data.get("state") != StateChoices.EXECUTING:
            return None

        return Response(
            data=serializer.data,
            status=status.HTTP_202_ACCEPTED,
            headers={
                "Content-Location": reverse(
                    "task-detail", kwargs={"pk": serializer.data["id"]}
                )
            },
        )

    def _load_file(self, path_pattern, s3=False, bucket=None, list_objects=False):
        """
        Loads a binary file (e.g., ZIP or CSV) and returns its content and filename.

        Depending on the input parameters, this method supports loading:
        - From S3 using a direct key.
        - From S3 by listing objects under a prefix and matching suffix.
        - From the local filesystem using glob pattern matching.

        Args:
            path_pattern (str): The key or glob pattern representing the file location.
            s3 (bool, optional): Whether the file is stored in S3. Defaults to False.
            bucket (str, optional): The name of the S3 bucket, required if `s3=True`. Defaults to None.
            list_objects (bool, optional): If True and `s3=True`, list objects by prefix to find the file. Defaults to False.

        Returns:
            tuple[bytes, str]: A tuple containing the file content as bytes and the filename if successful.
            Response: A DRF `Response` object with an appropriate status and error detail if an error occurs.
        """
        if s3:
            try:
                client = get_s3_client()
            except (ClientError, NoCredentialsError, ParamValidationError):
                return Response(
                    {"detail": "There is a problem with credentials."},
                    status=status.HTTP_403_FORBIDDEN,
                )
            if list_objects:
                # list keys under prefix then match suffix
                prefix = os.path.dirname(path_pattern)
                suffix = os.path.basename(path_pattern)
                try:
                    resp = client.list_objects_v2(Bucket=bucket, Prefix=prefix)
                except ClientError as e:
                    sentry_sdk.capture_exception(e)
                    return Response(
                        {
                            "detail": "Unable to list compliance files in S3: encountered an AWS error."
                        },
                        status=status.HTTP_502_BAD_GATEWAY,
                    )
                contents = resp.get("Contents", [])
                keys = [obj["Key"] for obj in contents if obj["Key"].endswith(suffix)]
                if not keys:
                    return Response(
                        {
                            "detail": f"No compliance file found for name '{os.path.splitext(suffix)[0]}'."
                        },
                        status=status.HTTP_404_NOT_FOUND,
                    )
                # path_pattern here is prefix, but in compliance we build correct suffix check before
                key = keys[0]
            else:
                # path_pattern is exact key
                key = path_pattern
            try:
                s3_obj = client.get_object(Bucket=bucket, Key=key)
            except ClientError as e:
                code = e.response.get("Error", {}).get("Code")
                if code == "NoSuchKey":
                    return Response(
                        {
                            "detail": "The scan has no reports, or the report generation task has not started yet."
                        },
                        status=status.HTTP_404_NOT_FOUND,
                    )
                return Response(
                    {"detail": "There is a problem with credentials."},
                    status=status.HTTP_403_FORBIDDEN,
                )
            content = s3_obj["Body"].read()
            filename = os.path.basename(key)
        else:
            files = glob.glob(path_pattern)
            if not files:
                return Response(
                    {
                        "detail": "The scan has no reports, or the report generation task has not started yet."
                    },
                    status=status.HTTP_404_NOT_FOUND,
                )
            filepath = files[0]
            with open(filepath, "rb") as f:
                content = f.read()
            filename = os.path.basename(filepath)

        return content, filename

    def _serve_file(self, content, filename, content_type):
        response = HttpResponse(content, content_type=content_type)
        response["Content-Disposition"] = f'attachment; filename="{filename}"'

        return response

    @action(detail=True, methods=["get"], url_name="report")
    def report(self, request, pk=None):
        scan = self.get_object()
        # Check for executing tasks
        running_resp = self._get_task_status(scan)
        if running_resp:
            return running_resp

        if not scan.output_location:
            return Response(
                {
                    "detail": "The scan has no reports, or the report generation task has not started yet."
                },
                status=status.HTTP_404_NOT_FOUND,
            )

        if scan.output_location.startswith("s3://"):
            bucket = env.str("DJANGO_OUTPUT_S3_AWS_OUTPUT_BUCKET", "")
            key_prefix = scan.output_location.removeprefix(f"s3://{bucket}/")
            loader = self._load_file(
                key_prefix, s3=True, bucket=bucket, list_objects=False
            )
        else:
            loader = self._load_file(scan.output_location, s3=False)

        if isinstance(loader, Response):
            return loader

        content, filename = loader
        return self._serve_file(content, filename, "application/x-zip-compressed")

    @action(
        detail=True,
        methods=["get"],
        url_path="compliance/(?P<name>[^/]+)",
        url_name="compliance",
    )
    def compliance(self, request, pk=None, name=None):
        scan = self.get_object()
        if name not in get_compliance_frameworks(scan.provider.provider):
            return Response(
                {"detail": f"Compliance '{name}' not found."},
                status=status.HTTP_404_NOT_FOUND,
            )

        running_resp = self._get_task_status(scan)
        if running_resp:
            return running_resp

        if not scan.output_location:
            return Response(
                {
                    "detail": "The scan has no reports, or the report generation task has not started yet."
                },
                status=status.HTTP_404_NOT_FOUND,
            )

        if scan.output_location.startswith("s3://"):
            bucket = env.str("DJANGO_OUTPUT_S3_AWS_OUTPUT_BUCKET", "")
            key_prefix = scan.output_location.removeprefix(f"s3://{bucket}/")
            prefix = os.path.join(
                os.path.dirname(key_prefix), "compliance", f"{name}.csv"
            )
            loader = self._load_file(prefix, s3=True, bucket=bucket, list_objects=True)
        else:
            base = os.path.dirname(scan.output_location)
            pattern = os.path.join(base, "compliance", f"*_{name}.csv")
            loader = self._load_file(pattern, s3=False)

        if isinstance(loader, Response):
            return loader

        content, filename = loader
        return self._serve_file(content, filename, "text/csv")

    def create(self, request, *args, **kwargs):
        input_serializer = self.get_serializer(data=request.data)
        input_serializer.is_valid(raise_exception=True)
        with transaction.atomic():
            scan = input_serializer.save()
        with transaction.atomic():
            task = perform_scan_task.apply_async(
                kwargs={
                    "tenant_id": self.request.tenant_id,
                    "scan_id": str(scan.id),
                    "provider_id": str(scan.provider_id),
                    # Disabled for now
                    # checks_to_execute=scan.scanner_args.get("checks_to_execute"),
                },
            )

        prowler_task = Task.objects.get(id=task.id)
        scan.task_id = task.id
        scan.save(update_fields=["task_id"])

        self.response_serializer_class = TaskSerializer
        output_serializer = self.get_serializer(prowler_task)

        return Response(
            data=output_serializer.data,
            status=status.HTTP_202_ACCEPTED,
            headers={
                "Content-Location": reverse(
                    "task-detail", kwargs={"pk": prowler_task.id}
                )
            },
        )


@extend_schema_view(
    list=extend_schema(
        tags=["Task"],
        summary="List all tasks",
        description="Retrieve a list of all tasks with options for filtering by name, state, and other criteria.",
    ),
    retrieve=extend_schema(
        tags=["Task"],
        summary="Retrieve data from a specific task",
        description="Fetch detailed information about a specific task by its ID.",
    ),
    destroy=extend_schema(
        tags=["Task"],
        summary="Revoke a task",
        description="Try to revoke a task using its ID. Only tasks that are not yet in progress can be revoked.",
        responses={202: OpenApiResponse(response=TaskSerializer)},
    ),
)
class TaskViewSet(BaseRLSViewSet):
    queryset = Task.objects.all()
    serializer_class = TaskSerializer
    http_method_names = ["get", "delete"]
    filterset_class = TaskFilter
    search_fields = ["name"]
    ordering = ["-inserted_at"]
    ordering_fields = ["inserted_at", "completed_at", "name", "state"]
    # RBAC required permissions
    required_permissions = []

    def get_queryset(self):
        return Task.objects.annotate(
            name=F("task_runner_task__task_name"),
            state=F("task_runner_task__status"),
        ).select_related("task_runner_task")

    def destroy(self, request, *args, pk=None, **kwargs):
        task = get_object_or_404(Task, pk=pk)
        if task.task_runner_task.status not in ["PENDING", "RECEIVED"]:
            serializer = TaskSerializer(task)
            return Response(
                data={
                    "detail": f"Task cannot be revoked. Status: '{serializer.data.get('state')}'"
                },
                status=status.HTTP_400_BAD_REQUEST,
                headers={
                    "Content-Location": reverse("task-detail", kwargs={"pk": task.id})
                },
            )

        task_instance = AsyncResult(pk)
        task_instance.revoke()
        task.refresh_from_db()
        serializer = TaskSerializer(task)
        return Response(
            data=serializer.data,
            status=status.HTTP_202_ACCEPTED,
            headers={
                "Content-Location": reverse("task-detail", kwargs={"pk": task.id})
            },
        )


@extend_schema_view(
    list=extend_schema(
        tags=["Resource"],
        summary="List all resources",
        description="Retrieve a list of all resources with options for filtering by various criteria. Resources are "
        "objects that are discovered by Prowler. They can be anything from a single host to a whole VPC.",
        parameters=[
            OpenApiParameter(
                name="filter[updated_at]",
                description="At least one of the variations of the `filter[updated_at]` filter must be provided.",
                required=True,
                type=OpenApiTypes.DATE,
            )
        ],
    ),
    retrieve=extend_schema(
        tags=["Resource"],
        summary="Retrieve data for a resource",
        description="Fetch detailed information about a specific resource by their ID. A Resource is an object that "
        "is discovered by Prowler. It can be anything from a single host to a whole VPC.",
    ),
    metadata=extend_schema(
        tags=["Resource"],
        summary="Retrieve metadata values from resources",
        description="Fetch unique metadata values from a set of resources. This is useful for dynamic filtering.",
        parameters=[
            OpenApiParameter(
                name="filter[updated_at]",
                description="At least one of the variations of the `filter[updated_at]` filter must be provided.",
                required=True,
                type=OpenApiTypes.DATE,
            )
        ],
        filters=True,
    ),
    latest=extend_schema(
        tags=["Resource"],
        summary="List the latest resources",
        description="Retrieve a list of the latest resources from the latest scans for each provider with options for "
        "filtering by various criteria.",
        filters=True,
    ),
    metadata_latest=extend_schema(
        tags=["Resource"],
        summary="Retrieve metadata values from the latest resources",
        description="Fetch unique metadata values from a set of resources from the latest scans for each provider. "
        "This is useful for dynamic filtering.",
        filters=True,
    ),
)
@method_decorator(CACHE_DECORATOR, name="list")
@method_decorator(CACHE_DECORATOR, name="retrieve")
class ResourceViewSet(PaginateByPkMixin, BaseRLSViewSet):
    queryset = Resource.all_objects.all()
    serializer_class = ResourceSerializer
    http_method_names = ["get"]
    filterset_class = ResourceFilter
    ordering = ["-failed_findings_count", "-updated_at"]
    ordering_fields = [
        "provider_uid",
        "uid",
        "name",
        "region",
        "service",
        "type",
        "inserted_at",
        "updated_at",
    ]
    prefetch_for_includes = {
        "__all__": [],
        "provider": [
            Prefetch(
                "provider", queryset=Provider.all_objects.select_related("resources")
            )
        ],
    }
    # RBAC required permissions (implicit -> MANAGE_PROVIDERS enable unlimited visibility or check the visibility of
    # the provider through the provider group)
    required_permissions = []

    def get_queryset(self):
        user_roles = get_role(self.request.user)
        if user_roles.unlimited_visibility:
            # User has unlimited visibility, return all scans
            queryset = Resource.all_objects.filter(tenant_id=self.request.tenant_id)
        else:
            # User lacks permission, filter providers based on provider groups associated with the role
            queryset = Resource.all_objects.filter(
                tenant_id=self.request.tenant_id, provider__in=get_providers(user_roles)
            )

        search_value = self.request.query_params.get("filter[search]", None)
        if search_value:
            search_query = SearchQuery(
                search_value, config="simple", search_type="plain"
            )
            queryset = queryset.filter(
                Q(text_search=search_query) | Q(tags__text_search=search_query)
            ).distinct()

        return queryset

    def _optimize_tags_loading(self, queryset):
        """Optimize tags loading with prefetch_related to avoid N+1 queries"""
        # Use prefetch_related to load all tags in a single query
        return queryset.prefetch_related(
            Prefetch(
                "tags",
                queryset=ResourceTag.objects.filter(
                    tenant_id=self.request.tenant_id
                ).select_related(),
                to_attr="prefetched_tags",
            )
        )

    def get_serializer_class(self):
        if self.action in ["metadata", "metadata_latest"]:
            return ResourceMetadataSerializer
        return super().get_serializer_class()

    def get_filterset_class(self):
        if self.action in ["latest", "metadata_latest"]:
            return LatestResourceFilter
        return ResourceFilter

    def filter_queryset(self, queryset):
        # Do not apply filters when retrieving specific resource
        if self.action == "retrieve":
            return queryset
        return super().filter_queryset(queryset)

    def list(self, request, *args, **kwargs):
        filtered_queryset = self.filter_queryset(self.get_queryset())
        return self.paginate_by_pk(
            request,
            filtered_queryset,
            manager=Resource.all_objects,
            select_related=["provider"],
            prefetch_related=["findings"],
        )

    def retrieve(self, request, *args, **kwargs):
        queryset = self._optimize_tags_loading(self.get_queryset())
        instance = get_object_or_404(queryset, pk=kwargs.get("pk"))
        mapping_ids = list(
            ResourceFindingMapping.objects.filter(
                resource=instance, tenant_id=request.tenant_id
            ).values_list("finding_id", flat=True)
        )
        latest_findings = (
            Finding.all_objects.filter(id__in=mapping_ids, tenant_id=request.tenant_id)
            .order_by("uid", "-inserted_at")
            .distinct("uid")
        )
        setattr(instance, "latest_findings", latest_findings)
        serializer = self.get_serializer(instance)
        return Response(serializer.data, status=status.HTTP_200_OK)

    @action(detail=False, methods=["get"], url_name="latest")
    def latest(self, request):
        tenant_id = request.tenant_id
        filtered_queryset = self.filter_queryset(self.get_queryset())

        latest_scan_ids = (
            Scan.all_objects.filter(tenant_id=tenant_id, state=StateChoices.COMPLETED)
            .order_by("provider_id", "-inserted_at")
            .distinct("provider_id")
            .values_list("id", flat=True)
        )
        filtered_queryset = filtered_queryset.filter(
            tenant_id=tenant_id, provider__scan__in=latest_scan_ids
        )

        return self.paginate_by_pk(
            request,
            filtered_queryset,
            manager=Resource.all_objects,
            select_related=["provider"],
            prefetch_related=["findings"],
        )

    @action(detail=False, methods=["get"], url_name="metadata")
    def metadata(self, request):
        # Force filter validation
        self.filter_queryset(self.get_queryset())

        tenant_id = request.tenant_id
        query_params = request.query_params

        queryset = ResourceScanSummary.objects.filter(tenant_id=tenant_id)

        if scans := query_params.get("filter[scan__in]") or query_params.get(
            "filter[scan]"
        ):
            queryset = queryset.filter(scan_id__in=scans.split(","))
        else:
            exact = query_params.get("filter[inserted_at]")
            gte = query_params.get("filter[inserted_at__gte]")
            lte = query_params.get("filter[inserted_at__lte]")

            date_filters = {}
            if exact:
                date = parse_date(exact)
                datetime_start = datetime.combine(
                    date, datetime.min.time(), tzinfo=timezone.utc
                )
                datetime_end = datetime_start + timedelta(days=1)
                date_filters["scan_id__gte"] = uuid7_start(
                    datetime_to_uuid7(datetime_start)
                )
                date_filters["scan_id__lt"] = uuid7_start(
                    datetime_to_uuid7(datetime_end)
                )
            else:
                if gte:
                    date_start = parse_date(gte)
                    datetime_start = datetime.combine(
                        date_start, datetime.min.time(), tzinfo=timezone.utc
                    )
                    date_filters["scan_id__gte"] = uuid7_start(
                        datetime_to_uuid7(datetime_start)
                    )
                if lte:
                    date_end = parse_date(lte)
                    datetime_end = datetime.combine(
                        date_end + timedelta(days=1),
                        datetime.min.time(),
                        tzinfo=timezone.utc,
                    )
                    date_filters["scan_id__lt"] = uuid7_start(
                        datetime_to_uuid7(datetime_end)
                    )

            if date_filters:
                queryset = queryset.filter(**date_filters)

        if service_filter := query_params.get("filter[service]") or query_params.get(
            "filter[service__in]"
        ):
            queryset = queryset.filter(service__in=service_filter.split(","))
        if region_filter := query_params.get("filter[region]") or query_params.get(
            "filter[region__in]"
        ):
            queryset = queryset.filter(region__in=region_filter.split(","))
        if resource_type_filter := query_params.get("filter[type]") or query_params.get(
            "filter[type__in]"
        ):
            queryset = queryset.filter(
                resource_type__in=resource_type_filter.split(",")
            )

        services = list(
            queryset.values_list("service", flat=True).distinct().order_by("service")
        )
        regions = list(
            queryset.values_list("region", flat=True).distinct().order_by("region")
        )
        resource_types = list(
            queryset.values_list("resource_type", flat=True)
            .exclude(resource_type__isnull=True)
            .exclude(resource_type__exact="")
            .distinct()
            .order_by("resource_type")
        )

        result = {
            "services": services,
            "regions": regions,
            "types": resource_types,
        }

        serializer = self.get_serializer(data=result)
        serializer.is_valid(raise_exception=True)
        return Response(serializer.data)

    @action(
        detail=False,
        methods=["get"],
        url_name="metadata_latest",
        url_path="metadata/latest",
    )
    def metadata_latest(self, request):
        tenant_id = request.tenant_id
        query_params = request.query_params

        latest_scans_queryset = (
            Scan.all_objects.filter(tenant_id=tenant_id, state=StateChoices.COMPLETED)
            .order_by("provider_id", "-inserted_at")
            .distinct("provider_id")
        )

        queryset = ResourceScanSummary.objects.filter(
            tenant_id=tenant_id,
            scan_id__in=latest_scans_queryset.values_list("id", flat=True),
        )

        if service_filter := query_params.get("filter[service]") or query_params.get(
            "filter[service__in]"
        ):
            queryset = queryset.filter(service__in=service_filter.split(","))
        if region_filter := query_params.get("filter[region]") or query_params.get(
            "filter[region__in]"
        ):
            queryset = queryset.filter(region__in=region_filter.split(","))
        if resource_type_filter := query_params.get("filter[type]") or query_params.get(
            "filter[type__in]"
        ):
            queryset = queryset.filter(
                resource_type__in=resource_type_filter.split(",")
            )

        services = list(
            queryset.values_list("service", flat=True).distinct().order_by("service")
        )
        regions = list(
            queryset.values_list("region", flat=True).distinct().order_by("region")
        )
        resource_types = list(
            queryset.values_list("resource_type", flat=True)
            .exclude(resource_type__isnull=True)
            .exclude(resource_type__exact="")
            .distinct()
            .order_by("resource_type")
        )

        result = {
            "services": services,
            "regions": regions,
            "types": resource_types,
        }

        serializer = self.get_serializer(data=result)
        serializer.is_valid(raise_exception=True)
        return Response(serializer.data)


@extend_schema_view(
    list=extend_schema(
        tags=["Finding"],
        summary="List all findings",
        description="Retrieve a list of all findings with options for filtering by various criteria.",
        parameters=[
            OpenApiParameter(
                name="filter[inserted_at]",
                description="At least one of the variations of the `filter[inserted_at]` filter must be provided.",
                required=True,
                type=OpenApiTypes.DATE,
            )
        ],
    ),
    retrieve=extend_schema(
        tags=["Finding"],
        summary="Retrieve data from a specific finding",
        description="Fetch detailed information about a specific finding by its ID.",
    ),
    findings_services_regions=extend_schema(
        tags=["Finding"],
        summary="Retrieve the services and regions that are impacted by findings",
        description="Fetch services and regions affected in findings.",
        filters=True,
        deprecated=True,
    ),
    metadata=extend_schema(
        tags=["Finding"],
        summary="Retrieve metadata values from findings",
        description="Fetch unique metadata values from a set of findings. This is useful for dynamic filtering.",
        parameters=[
            OpenApiParameter(
                name="filter[inserted_at]",
                description="At least one of the variations of the `filter[inserted_at]` filter must be provided.",
                required=True,
                type=OpenApiTypes.DATE,
            )
        ],
        filters=True,
    ),
    latest=extend_schema(
        tags=["Finding"],
        summary="List the latest findings",
        description="Retrieve a list of the latest findings from the latest scans for each provider with options for "
        "filtering by various criteria.",
        filters=True,
    ),
    metadata_latest=extend_schema(
        tags=["Finding"],
        summary="Retrieve metadata values from the latest findings",
        description="Fetch unique metadata values from a set of findings from the latest scans for each provider. "
        "This is useful for dynamic filtering.",
        filters=True,
    ),
)
@method_decorator(CACHE_DECORATOR, name="list")
@method_decorator(CACHE_DECORATOR, name="retrieve")
class FindingViewSet(PaginateByPkMixin, BaseRLSViewSet):
    queryset = Finding.all_objects.all()
    serializer_class = FindingSerializer
    filterset_class = FindingFilter
    http_method_names = ["get"]
    ordering = ["-inserted_at"]
    ordering_fields = [
        "status",
        "severity",
        "check_id",
        "inserted_at",
        "updated_at",
    ]
    prefetch_for_includes = {
        "__all__": [],
        "resources": [
            Prefetch(
                "resources",
                queryset=Resource.all_objects.prefetch_related("tags", "findings"),
            )
        ],
        "scan": [
            Prefetch("scan", queryset=Scan.all_objects.select_related("findings"))
        ],
    }
    # RBAC required permissions (implicit -> MANAGE_PROVIDERS enable unlimited visibility or check the visibility of
    # the provider through the provider group)
    required_permissions = []

    def get_serializer_class(self):
        if self.action == "findings_services_regions":
            return FindingDynamicFilterSerializer
        elif self.action in ["metadata", "metadata_latest"]:
            return FindingMetadataSerializer

        return super().get_serializer_class()

    def get_filterset_class(self):
        if self.action in ["latest", "metadata_latest"]:
            return LatestFindingFilter
        return FindingFilter

    def get_queryset(self):
        tenant_id = self.request.tenant_id
        user_roles = get_role(self.request.user)
        if user_roles.unlimited_visibility:
            # User has unlimited visibility, return all findings
            queryset = Finding.all_objects.filter(tenant_id=tenant_id)
        else:
            # User lacks permission, filter findings based on provider groups associated with the role
            queryset = Finding.all_objects.filter(
                scan__provider__in=get_providers(user_roles)
            )

        search_value = self.request.query_params.get("filter[search]", None)
        if search_value:
            search_query = SearchQuery(
                search_value, config="simple", search_type="plain"
            )

            queryset = queryset.filter(text_search=search_query)

        return queryset

    def filter_queryset(self, queryset):
        # Do not apply filters when retrieving specific finding
        if self.action == "retrieve":
            return queryset
        return super().filter_queryset(queryset)

    def list(self, request, *args, **kwargs):
        filtered_queryset = self.filter_queryset(self.get_queryset())
        return self.paginate_by_pk(
            request,
            filtered_queryset,
            manager=Finding.all_objects,
            select_related=["scan"],
            prefetch_related=["resources"],
        )

    @action(detail=False, methods=["get"], url_name="findings_services_regions")
    def findings_services_regions(self, request):
        queryset = self.get_queryset()
        filtered_queryset = self.filter_queryset(queryset)

        result = filtered_queryset.aggregate(
            services=ArrayAgg("resources__service", flat=True, distinct=True),
            regions=ArrayAgg("resources__region", flat=True, distinct=True),
        )
        if result["services"] is None:
            result["services"] = []
        if result["regions"] is None:
            result["regions"] = []

        serializer = self.get_serializer(
            data=result,
        )
        serializer.is_valid(raise_exception=True)

        return Response(data=serializer.data, status=status.HTTP_200_OK)

    @action(detail=False, methods=["get"], url_name="metadata")
    def metadata(self, request):
        # Force filter validation
        filtered_queryset = self.filter_queryset(self.get_queryset())

        tenant_id = request.tenant_id
        query_params = request.query_params

        queryset = ResourceScanSummary.objects.filter(tenant_id=tenant_id)
        scan_based_filters = {}

        if scans := query_params.get("filter[scan__in]") or query_params.get(
            "filter[scan]"
        ):
            queryset = queryset.filter(scan_id__in=scans.split(","))
            scan_based_filters = {"id__in": scans.split(",")}
        else:
            exact = query_params.get("filter[inserted_at]")
            gte = query_params.get("filter[inserted_at__gte]")
            lte = query_params.get("filter[inserted_at__lte]")

            date_filters = {}
            if exact:
                date = parse_date(exact)
                datetime_start = datetime.combine(
                    date, datetime.min.time(), tzinfo=timezone.utc
                )
                datetime_end = datetime_start + timedelta(days=1)
                date_filters["scan_id__gte"] = uuid7_start(
                    datetime_to_uuid7(datetime_start)
                )
                date_filters["scan_id__lt"] = uuid7_start(
                    datetime_to_uuid7(datetime_end)
                )
            else:
                if gte:
                    date_start = parse_date(gte)
                    datetime_start = datetime.combine(
                        date_start, datetime.min.time(), tzinfo=timezone.utc
                    )
                    date_filters["scan_id__gte"] = uuid7_start(
                        datetime_to_uuid7(datetime_start)
                    )
                if lte:
                    date_end = parse_date(lte)
                    datetime_end = datetime.combine(
                        date_end + timedelta(days=1),
                        datetime.min.time(),
                        tzinfo=timezone.utc,
                    )
                    date_filters["scan_id__lt"] = uuid7_start(
                        datetime_to_uuid7(datetime_end)
                    )

            if date_filters:
                queryset = queryset.filter(**date_filters)
                scan_based_filters = {
                    key.lstrip("scan_"): value for key, value in date_filters.items()
                }

        # ToRemove: Temporary fallback mechanism
        if not queryset.exists():
            raw_scans_ids = Scan.objects.filter(
                tenant_id=tenant_id, **scan_based_filters
            ).values_list("id", "unique_resource_count")
            scan_ids = [
                scan_id for scan_id, count in raw_scans_ids if count and count > 0
            ]
            for scan_id in scan_ids:
                backfill_scan_resource_summaries_task.apply_async(
                    kwargs={"tenant_id": tenant_id, "scan_id": scan_id}
                )
            return Response(
                get_findings_metadata_no_aggregations(tenant_id, filtered_queryset)
            )

        if service_filter := query_params.get("filter[service]") or query_params.get(
            "filter[service__in]"
        ):
            queryset = queryset.filter(service__in=service_filter.split(","))
        if region_filter := query_params.get("filter[region]") or query_params.get(
            "filter[region__in]"
        ):
            queryset = queryset.filter(region__in=region_filter.split(","))
        if resource_type_filter := query_params.get(
            "filter[resource_type]"
        ) or query_params.get("filter[resource_type__in]"):
            queryset = queryset.filter(
                resource_type__in=resource_type_filter.split(",")
            )

        services = list(
            queryset.values_list("service", flat=True).distinct().order_by("service")
        )
        regions = list(
            queryset.values_list("region", flat=True).distinct().order_by("region")
        )
        resource_types = list(
            queryset.values_list("resource_type", flat=True)
            .exclude(resource_type__isnull=True)
            .exclude(resource_type__exact="")
            .distinct()
            .order_by("resource_type")
        )

        result = {
            "services": services,
            "regions": regions,
            "resource_types": resource_types,
        }

        serializer = self.get_serializer(data=result)
        serializer.is_valid(raise_exception=True)
        return Response(serializer.data)

    @action(detail=False, methods=["get"], url_name="latest")
    def latest(self, request):
        tenant_id = request.tenant_id
        filtered_queryset = self.filter_queryset(self.get_queryset())

        latest_scan_ids = (
            Scan.all_objects.filter(tenant_id=tenant_id, state=StateChoices.COMPLETED)
            .order_by("provider_id", "-inserted_at")
            .distinct("provider_id")
            .values_list("id", flat=True)
        )
        filtered_queryset = filtered_queryset.filter(
            tenant_id=tenant_id, scan_id__in=latest_scan_ids
        )

        return self.paginate_by_pk(
            request,
            filtered_queryset,
            manager=Finding.all_objects,
            select_related=["scan"],
            prefetch_related=["resources"],
        )

    @action(
        detail=False,
        methods=["get"],
        url_name="metadata_latest",
        url_path="metadata/latest",
    )
    def metadata_latest(self, request):
        tenant_id = request.tenant_id
        query_params = request.query_params

        latest_scans_queryset = (
            Scan.all_objects.filter(tenant_id=tenant_id, state=StateChoices.COMPLETED)
            .order_by("provider_id", "-inserted_at")
            .distinct("provider_id")
        )
        raw_latest_scans_ids = list(
            latest_scans_queryset.values_list("id", "unique_resource_count")
        )
        latest_scans_ids = [
            scan_id for scan_id, count in raw_latest_scans_ids if count and count > 0
        ]

        queryset = ResourceScanSummary.objects.filter(
            tenant_id=tenant_id,
            scan_id__in=latest_scans_queryset.values_list("id", flat=True),
        )
        # ToRemove: Temporary fallback mechanism
        present_ids = set(
            ResourceScanSummary.objects.filter(
                tenant_id=tenant_id, scan_id__in=latest_scans_ids
            )
            .values_list("scan_id", flat=True)
            .distinct()
        )
        missing_scan_ids = [sid for sid in latest_scans_ids if sid not in present_ids]
        if missing_scan_ids:
            for scan_id in missing_scan_ids:
                backfill_scan_resource_summaries_task.apply_async(
                    kwargs={"tenant_id": tenant_id, "scan_id": scan_id}
                )
            return Response(
                get_findings_metadata_no_aggregations(
                    tenant_id, self.filter_queryset(self.get_queryset())
                )
            )

        if service_filter := query_params.get("filter[service]") or query_params.get(
            "filter[service__in]"
        ):
            queryset = queryset.filter(service__in=service_filter.split(","))
        if region_filter := query_params.get("filter[region]") or query_params.get(
            "filter[region__in]"
        ):
            queryset = queryset.filter(region__in=region_filter.split(","))
        if resource_type_filter := query_params.get(
            "filter[resource_type]"
        ) or query_params.get("filter[resource_type__in]"):
            queryset = queryset.filter(
                resource_type__in=resource_type_filter.split(",")
            )

        services = list(
            queryset.values_list("service", flat=True).distinct().order_by("service")
        )
        regions = list(
            queryset.values_list("region", flat=True).distinct().order_by("region")
        )
        resource_types = list(
            queryset.values_list("resource_type", flat=True)
            .exclude(resource_type__isnull=True)
            .exclude(resource_type__exact="")
            .distinct()
            .order_by("resource_type")
        )

        result = {
            "services": services,
            "regions": regions,
            "resource_types": resource_types,
        }

        serializer = self.get_serializer(data=result)
        serializer.is_valid(raise_exception=True)
        return Response(serializer.data)


@extend_schema_view(
    list=extend_schema(
        tags=["Provider"],
        summary="List all secrets",
        description="Retrieve a list of all secrets with options for filtering by various criteria.",
    ),
    retrieve=extend_schema(
        tags=["Provider"],
        summary="Retrieve data from a secret",
        description="Fetch detailed information about a specific secret by their ID.",
    ),
    create=extend_schema(
        tags=["Provider"],
        summary="Create a new secret",
        description="Add a new secret to the system by providing the required secret details.",
    ),
    partial_update=extend_schema(
        tags=["Provider"],
        summary="Partially update a secret",
        description="Update certain fields of an existing secret's information without affecting other fields.",
    ),
    destroy=extend_schema(
        tags=["Provider"],
        summary="Delete a secret",
        description="Remove a secret from the system by their ID.",
    ),
)
@method_decorator(CACHE_DECORATOR, name="list")
@method_decorator(CACHE_DECORATOR, name="retrieve")
class ProviderSecretViewSet(BaseRLSViewSet):
    queryset = ProviderSecret.objects.all()
    serializer_class = ProviderSecretSerializer
    filterset_class = ProviderSecretFilter
    http_method_names = ["get", "post", "patch", "delete"]
    search_fields = ["name"]
    ordering = ["-inserted_at"]
    ordering_fields = [
        "name",
        "inserted_at",
        "updated_at",
    ]
    # RBAC required permissions
    required_permissions = [Permissions.MANAGE_PROVIDERS]

    def get_queryset(self):
        return ProviderSecret.objects.filter(tenant_id=self.request.tenant_id)

    def get_serializer_class(self):
        if self.action == "create":
            return ProviderSecretCreateSerializer
        elif self.action == "partial_update":
            return ProviderSecretUpdateSerializer
        return super().get_serializer_class()


@extend_schema_view(
    list=extend_schema(
        tags=["Invitation"],
        summary="List all invitations",
        description="Retrieve a list of all tenant invitations with options for filtering by various criteria.",
    ),
    retrieve=extend_schema(
        tags=["Invitation"],
        summary="Retrieve data from a tenant invitation",
        description="Fetch detailed information about a specific invitation by its ID.",
    ),
    create=extend_schema(
        tags=["Invitation"],
        summary="Invite a user to a tenant",
        description="Add a new tenant invitation to the system by providing the required invitation details. The "
        "invited user will have to accept the invitations or create an account using the given code.",
    ),
    partial_update=extend_schema(
        tags=["Invitation"],
        summary="Partially update a tenant invitation",
        description="Update certain fields of an existing tenant invitation's information without affecting other "
        "fields.",
    ),
    destroy=extend_schema(
        tags=["Invitation"],
        summary="Revoke a tenant invitation",
        description="Revoke a tenant invitation from the system by their ID.",
    ),
)
@method_decorator(CACHE_DECORATOR, name="list")
@method_decorator(CACHE_DECORATOR, name="retrieve")
class InvitationViewSet(BaseRLSViewSet):
    queryset = Invitation.objects.all()
    serializer_class = InvitationSerializer
    filterset_class = InvitationFilter
    http_method_names = ["get", "post", "patch", "delete"]
    search_fields = ["email"]
    ordering = ["-inserted_at"]
    ordering_fields = [
        "inserted_at",
        "updated_at",
        "expires_at",
        "state",
        "inviter",
    ]
    # RBAC required permissions
    required_permissions = [Permissions.MANAGE_ACCOUNT]

    def get_queryset(self):
        return Invitation.objects.filter(tenant_id=self.request.tenant_id)

    def get_serializer_class(self):
        if self.action == "create":
            return InvitationCreateSerializer
        elif self.action == "partial_update":
            return InvitationUpdateSerializer
        return super().get_serializer_class()

    def create(self, request, *args, **kwargs):
        serializer = self.get_serializer(
            data=request.data,
            context={"tenant_id": self.request.tenant_id, "request": request},
        )
        serializer.is_valid(raise_exception=True)
        serializer.save()
        return Response(data=serializer.data, status=status.HTTP_201_CREATED)

    def partial_update(self, request, *args, **kwargs):
        instance = self.get_object()
        if instance.state != Invitation.State.PENDING:
            raise ValidationError(detail="This invitation cannot be updated.")
        serializer = self.get_serializer(
            instance,
            data=request.data,
            partial=True,
            context={"tenant_id": self.request.tenant_id, "request": request},
        )
        serializer.is_valid(raise_exception=True)
        serializer.save()
        return Response(data=serializer.data, status=status.HTTP_200_OK)

    def destroy(self, request, *args, **kwargs):
        instance = self.get_object()
        if instance.state != Invitation.State.PENDING:
            raise ValidationError(detail="This invitation cannot be revoked.")
        instance.state = Invitation.State.REVOKED
        instance.save()
        return Response(status=status.HTTP_204_NO_CONTENT)


class InvitationAcceptViewSet(BaseRLSViewSet):
    queryset = Invitation.objects.all()
    serializer_class = InvitationAcceptSerializer
    http_method_names = ["post"]

    def get_queryset(self):
        return Invitation.objects.filter(tenant_id=self.request.tenant_id)

    def get_serializer_class(self):
        if hasattr(self, "response_serializer_class"):
            return self.response_serializer_class
        return InvitationAcceptSerializer

    @extend_schema(exclude=True)
    def create(self, request, *args, **kwargs):
        raise MethodNotAllowed(method="POST")

    @extend_schema(
        tags=["Invitation"],
        summary="Accept an invitation",
        description="Accept an invitation to an existing tenant. This invitation cannot be expired and the emails must "
        "match.",
        responses={201: OpenApiResponse(response=MembershipSerializer)},
    )
    @action(detail=False, methods=["post"], url_name="accept")
    def accept(self, request):
        serializer = self.get_serializer(
            data=request.data,
            context=self.get_serializer_context(),
        )
        serializer.is_valid(raise_exception=True)
        invitation_token = serializer.validated_data["invitation_token"]
        user_email = request.user.email

        invitation = validate_invitation(
            invitation_token, user_email, raise_not_found=True
        )

        # Proceed with accepting the invitation
        user = User.objects.using(MainRouter.admin_db).get(email=user_email)
        membership = Membership.objects.using(MainRouter.admin_db).create(
            user=user,
            tenant=invitation.tenant,
        )
        user_role = []
        for role in invitation.roles.all():
            user_role.append(
                UserRoleRelationship.objects.using(MainRouter.admin_db).create(
                    user=user, role=role, tenant=invitation.tenant
                )
            )
        invitation.state = Invitation.State.ACCEPTED
        invitation.save(using=MainRouter.admin_db)

        self.response_serializer_class = MembershipSerializer
        membership_serializer = self.get_serializer(membership)
        return Response(data=membership_serializer.data, status=status.HTTP_201_CREATED)


@extend_schema(tags=["Role"])
@extend_schema_view(
    list=extend_schema(
        tags=["Role"],
        summary="List all roles",
        description="Retrieve a list of all roles with options for filtering by various criteria.",
    ),
    retrieve=extend_schema(
        tags=["Role"],
        summary="Retrieve data from a role",
        description="Fetch detailed information about a specific role by their ID.",
    ),
    create=extend_schema(
        tags=["Role"],
        summary="Create a new role",
        description="Add a new role to the system by providing the required role details.",
    ),
    partial_update=extend_schema(
        tags=["Role"],
        summary="Partially update a role",
        description="Update certain fields of an existing role's information without affecting other fields.",
        responses={200: RoleSerializer},
    ),
    destroy=extend_schema(
        tags=["Role"],
        summary="Delete a role",
        description="Remove a role from the system by their ID.",
    ),
)
class RoleViewSet(BaseRLSViewSet):
    queryset = Role.objects.all()
    serializer_class = RoleSerializer
    filterset_class = RoleFilter
    http_method_names = ["get", "post", "patch", "delete"]
    ordering = ["inserted_at"]
    # RBAC required permissions
    required_permissions = [Permissions.MANAGE_ACCOUNT]

    def get_queryset(self):
        return Role.objects.filter(tenant_id=self.request.tenant_id)

    def get_serializer_class(self):
        if self.action == "create":
            return RoleCreateSerializer
        elif self.action == "partial_update":
            return RoleUpdateSerializer
        return super().get_serializer_class()

    def partial_update(self, request, *args, **kwargs):
        user_role = get_role(request.user)
        # If the user is the owner of the role, the manage_account field is not editable
        if user_role and kwargs["pk"] == str(user_role.id):
            request.data["manage_account"] = str(user_role.manage_account).lower()
        return super().partial_update(request, *args, **kwargs)

    def destroy(self, request, *args, **kwargs):
        instance = self.get_object()
        if (
            instance.name == "admin"
        ):  # TODO: Move to a constant/enum (in case other roles are created by default)
            raise ValidationError(detail="The admin role cannot be deleted.")

        return super().destroy(request, *args, **kwargs)


@extend_schema_view(
    create=extend_schema(
        tags=["Role"],
        summary="Create a new role-provider_groups relationship",
        description="Add a new role-provider_groups relationship to the system by providing the required "
        "role-provider_groups details.",
        responses={
            204: OpenApiResponse(description="Relationship created successfully"),
            400: OpenApiResponse(
                description="Bad request (e.g., relationship already exists)"
            ),
        },
    ),
    partial_update=extend_schema(
        tags=["Role"],
        summary="Partially update a role-provider_groups relationship",
        description="Update the role-provider_groups relationship information without affecting other fields.",
        responses={
            204: OpenApiResponse(
                response=None, description="Relationship updated successfully"
            )
        },
    ),
    destroy=extend_schema(
        tags=["Role"],
        summary="Delete a role-provider_groups relationship",
        description="Remove the role-provider_groups relationship from the system by their ID.",
        responses={
            204: OpenApiResponse(
                response=None, description="Relationship deleted successfully"
            )
        },
    ),
)
class RoleProviderGroupRelationshipView(RelationshipView, BaseRLSViewSet):
    queryset = Role.objects.all()
    serializer_class = RoleProviderGroupRelationshipSerializer
    resource_name = "provider_groups"
    http_method_names = ["post", "patch", "delete"]
    schema = RelationshipViewSchema()
    # RBAC required permissions
    required_permissions = [Permissions.MANAGE_ACCOUNT]

    def get_queryset(self):
        return Role.objects.filter(tenant_id=self.request.tenant_id)

    def create(self, request, *args, **kwargs):
        role = self.get_object()

        provider_group_ids = [item["id"] for item in request.data]
        existing_relationships = RoleProviderGroupRelationship.objects.filter(
            role=role, provider_group_id__in=provider_group_ids
        )

        if existing_relationships.exists():
            return Response(
                {
                    "detail": "One or more provider groups are already associated with the role."
                },
                status=status.HTTP_400_BAD_REQUEST,
            )

        serializer = self.get_serializer(
            data={"provider_groups": request.data},
            context={
                "role": role,
                "tenant_id": self.request.tenant_id,
                "request": request,
            },
        )
        serializer.is_valid(raise_exception=True)
        serializer.save()

        return Response(status=status.HTTP_204_NO_CONTENT)

    def partial_update(self, request, *args, **kwargs):
        role = self.get_object()
        serializer = self.get_serializer(
            instance=role,
            data={"provider_groups": request.data},
            context={"tenant_id": self.request.tenant_id, "request": request},
        )
        serializer.is_valid(raise_exception=True)
        serializer.save()
        return Response(status=status.HTTP_204_NO_CONTENT)

    def destroy(self, request, *args, **kwargs):
        role = self.get_object()
        role.provider_groups.clear()

        return Response(status=status.HTTP_204_NO_CONTENT)


@extend_schema_view(
    list=extend_schema(
        tags=["Compliance Overview"],
        summary="List compliance overviews for a scan",
        description="Retrieve an overview of all the compliance in a given scan.",
        parameters=[
            OpenApiParameter(
                name="filter[scan_id]",
                required=True,
                type=OpenApiTypes.UUID,
                location=OpenApiParameter.QUERY,
                description="Related scan ID.",
            ),
        ],
        responses={
            200: OpenApiResponse(
                description="Compliance overviews obtained successfully",
                response=ComplianceOverviewSerializer(many=True),
            ),
            202: OpenApiResponse(
                description="The task is in progress", response=TaskSerializer
            ),
            500: OpenApiResponse(
                description="Compliance overviews generation task failed"
            ),
        },
    ),
    metadata=extend_schema(
        tags=["Compliance Overview"],
        summary="Retrieve metadata values from compliance overviews",
        description="Fetch unique metadata values from a set of compliance overviews. This is useful for dynamic "
        "filtering.",
        parameters=[
            OpenApiParameter(
                name="filter[scan_id]",
                required=True,
                type=OpenApiTypes.UUID,
                location=OpenApiParameter.QUERY,
                description="Related scan ID.",
            ),
        ],
        responses={
            200: OpenApiResponse(
                description="Compliance overviews metadata obtained successfully",
                response=ComplianceOverviewMetadataSerializer,
            ),
            202: OpenApiResponse(description="The task is in progress"),
            500: OpenApiResponse(
                description="Compliance overviews generation task failed"
            ),
        },
    ),
    requirements=extend_schema(
        tags=["Compliance Overview"],
        summary="List compliance requirements overview for a scan",
        description="Retrieve a detailed overview of compliance requirements in a given scan, grouped by compliance "
        "framework. This endpoint provides requirement-level details and aggregates status across regions.",
        parameters=[
            OpenApiParameter(
                name="filter[scan_id]",
                required=True,
                type=OpenApiTypes.UUID,
                location=OpenApiParameter.QUERY,
                description="Related scan ID.",
            ),
            OpenApiParameter(
                name="filter[compliance_id]",
                required=True,
                type=OpenApiTypes.STR,
                location=OpenApiParameter.QUERY,
                description="Compliance ID.",
            ),
        ],
        responses={
            200: OpenApiResponse(
                description="Compliance requirement details obtained successfully",
                response=ComplianceOverviewDetailSerializer(many=True),
            ),
            202: OpenApiResponse(description="The task is in progress"),
            500: OpenApiResponse(
                description="Compliance overviews generation task failed"
            ),
        },
        filters=True,
    ),
    attributes=extend_schema(
        tags=["Compliance Overview"],
        summary="Get compliance requirement attributes",
        description="Retrieve detailed attribute information for all requirements in a specific compliance framework "
        "along with the associated check IDs for each requirement.",
        parameters=[
            OpenApiParameter(
                name="filter[compliance_id]",
                required=True,
                type=str,
                location=OpenApiParameter.QUERY,
                description="Compliance framework ID to get attributes for.",
            ),
        ],
        responses={
            200: OpenApiResponse(
                description="Compliance attributes obtained successfully",
                response=ComplianceOverviewAttributesSerializer(many=True),
            ),
        },
    ),
)
@method_decorator(CACHE_DECORATOR, name="list")
@method_decorator(CACHE_DECORATOR, name="requirements")
@method_decorator(CACHE_DECORATOR, name="attributes")
class ComplianceOverviewViewSet(BaseRLSViewSet, TaskManagementMixin):
    pagination_class = ComplianceOverviewPagination
    queryset = ComplianceRequirementOverview.objects.all()
    serializer_class = ComplianceOverviewSerializer
    filterset_class = ComplianceOverviewFilter
    http_method_names = ["get"]
    search_fields = ["compliance_id"]
    ordering = ["compliance_id"]
    ordering_fields = ["compliance_id"]
    # RBAC required permissions (implicit -> MANAGE_PROVIDERS enable unlimited visibility or check the visibility of
    # the provider through the provider group)
    required_permissions = []

    def get_queryset(self):
        role = get_role(self.request.user)
        unlimited_visibility = getattr(
            role, Permissions.UNLIMITED_VISIBILITY.value, False
        )

        if unlimited_visibility:
            base_queryset = self.filter_queryset(
                ComplianceRequirementOverview.objects.filter(
                    tenant_id=self.request.tenant_id
                )
            )
        else:
            providers = Provider.objects.filter(
                provider_groups__in=role.provider_groups.all()
            ).distinct()
            base_queryset = self.filter_queryset(
                ComplianceRequirementOverview.objects.filter(
                    tenant_id=self.request.tenant_id, scan__provider__in=providers
                )
            )

        return base_queryset

    def get_serializer_class(self):
        if hasattr(self, "response_serializer_class"):
            return self.response_serializer_class
        elif self.action == "list":
            return ComplianceOverviewSerializer
        elif self.action == "metadata":
            return ComplianceOverviewMetadataSerializer
        elif self.action == "attributes":
            return ComplianceOverviewAttributesSerializer
        elif self.action == "requirements":
            return ComplianceOverviewDetailSerializer
        return super().get_serializer_class()

    @extend_schema(exclude=True)
    def retrieve(self, request, *args, **kwargs):
        raise MethodNotAllowed(method="GET")

    def list(self, request, *args, **kwargs):
        scan_id = request.query_params.get("filter[scan_id]")
        if not scan_id:
            raise ValidationError(
                [
                    {
                        "detail": "This query parameter is required.",
                        "status": 400,
                        "source": {"pointer": "filter[scan_id]"},
                        "code": "required",
                    }
                ]
            )
        try:
            if task := self.get_task_response_if_running(
                task_name="scan-compliance-overviews",
                task_kwargs={"tenant_id": self.request.tenant_id, "scan_id": scan_id},
                raise_on_not_found=False,
            ):
                return task
        except TaskFailedException:
            return Response(
                {"detail": "Task failed to generate compliance overview data."},
                status=status.HTTP_500_INTERNAL_SERVER_ERROR,
            )
        queryset = self.filter_queryset(self.filter_queryset(self.get_queryset()))

        requirement_status_subquery = queryset.values(
            "compliance_id", "requirement_id"
        ).annotate(
            fail_count=Count("id", filter=Q(requirement_status="FAIL")),
            pass_count=Count("id", filter=Q(requirement_status="PASS")),
            total_count=Count("id"),
        )

        compliance_data = {}
        framework_info = {}

        for item in queryset.values("compliance_id", "framework", "version").distinct():
            framework_info[item["compliance_id"]] = {
                "framework": item["framework"],
                "version": item["version"],
            }

        for item in requirement_status_subquery:
            compliance_id = item["compliance_id"]

            if item["fail_count"] > 0:
                req_status = "FAIL"
            elif item["pass_count"] == item["total_count"]:
                req_status = "PASS"
            else:
                req_status = "MANUAL"

            if compliance_id not in compliance_data:
                compliance_data[compliance_id] = {
                    "total_requirements": 0,
                    "requirements_passed": 0,
                    "requirements_failed": 0,
                    "requirements_manual": 0,
                }

            compliance_data[compliance_id]["total_requirements"] += 1
            if req_status == "PASS":
                compliance_data[compliance_id]["requirements_passed"] += 1
            elif req_status == "FAIL":
                compliance_data[compliance_id]["requirements_failed"] += 1
            else:
                compliance_data[compliance_id]["requirements_manual"] += 1

        response_data = []
        for compliance_id, data in compliance_data.items():
            framework = framework_info.get(compliance_id, {})

            response_data.append(
                {
                    "id": compliance_id,
                    "compliance_id": compliance_id,
                    "framework": framework.get("framework", ""),
                    "version": framework.get("version", ""),
                    "requirements_passed": data["requirements_passed"],
                    "requirements_failed": data["requirements_failed"],
                    "requirements_manual": data["requirements_manual"],
                    "total_requirements": data["total_requirements"],
                }
            )

        serializer = self.get_serializer(response_data, many=True)
        return Response(serializer.data)

    @action(detail=False, methods=["get"], url_name="metadata")
    def metadata(self, request):
        scan_id = request.query_params.get("filter[scan_id]")
        if not scan_id:
            raise ValidationError(
                [
                    {
                        "detail": "This query parameter is required.",
                        "status": 400,
                        "source": {"pointer": "filter[scan_id]"},
                        "code": "required",
                    }
                ]
            )
        try:
            if task := self.get_task_response_if_running(
                task_name="scan-compliance-overviews",
                task_kwargs={"tenant_id": self.request.tenant_id, "scan_id": scan_id},
                raise_on_not_found=False,
            ):
                return task
        except TaskFailedException:
            return Response(
                {"detail": "Task failed to generate compliance overview data."},
                status=status.HTTP_500_INTERNAL_SERVER_ERROR,
            )
        regions = list(
            self.get_queryset()
            .filter(scan_id=scan_id)
            .values_list("region", flat=True)
            .order_by("region")
            .distinct()
        )
        result = {"regions": regions}

        serializer = self.get_serializer(data=result)
        serializer.is_valid(raise_exception=True)
        return Response(serializer.data, status=status.HTTP_200_OK)

    @action(detail=False, methods=["get"], url_name="requirements")
    def requirements(self, request):
        scan_id = request.query_params.get("filter[scan_id]")
        compliance_id = request.query_params.get("filter[compliance_id]")

        if not scan_id:
            raise ValidationError(
                [
                    {
                        "detail": "This query parameter is required.",
                        "status": 400,
                        "source": {"pointer": "filter[scan_id]"},
                        "code": "required",
                    }
                ]
            )

        if not compliance_id:
            raise ValidationError(
                [
                    {
                        "detail": "This query parameter is required.",
                        "status": 400,
                        "source": {"pointer": "filter[compliance_id]"},
                        "code": "required",
                    }
                ]
            )
        try:
            if task := self.get_task_response_if_running(
                task_name="scan-compliance-overviews",
                task_kwargs={"tenant_id": self.request.tenant_id, "scan_id": scan_id},
                raise_on_not_found=False,
            ):
                return task
        except TaskFailedException:
            return Response(
                {"detail": "Task failed to generate compliance overview data."},
                status=status.HTTP_500_INTERNAL_SERVER_ERROR,
            )
        filtered_queryset = self.filter_queryset(self.get_queryset())

        all_requirements = (
            filtered_queryset.values(
                "requirement_id", "framework", "version", "description"
            )
            .distinct()
            .annotate(
                total_instances=Count("id"),
                manual_count=Count("id", filter=Q(requirement_status="MANUAL")),
            )
        )

        passed_instances = (
            filtered_queryset.filter(requirement_status="PASS")
            .values("requirement_id")
            .annotate(pass_count=Count("id"))
        )

        passed_counts = {
            item["requirement_id"]: item["pass_count"] for item in passed_instances
        }

        requirements_summary = []
        for requirement in all_requirements:
            requirement_id = requirement["requirement_id"]
            total_instances = requirement["total_instances"]
            passed_count = passed_counts.get(requirement_id, 0)
            is_manual = requirement["manual_count"] == total_instances
            if is_manual:
                requirement_status = "MANUAL"
            elif passed_count == total_instances:
                requirement_status = "PASS"
            else:
                requirement_status = "FAIL"

            requirements_summary.append(
                {
                    "id": requirement_id,
                    "framework": requirement["framework"],
                    "version": requirement["version"],
                    "description": requirement["description"],
                    "status": requirement_status,
                }
            )

        serializer = self.get_serializer(requirements_summary, many=True)
        return Response(serializer.data, status=status.HTTP_200_OK)

    @action(detail=False, methods=["get"], url_name="attributes")
    def attributes(self, request):
        compliance_id = request.query_params.get("filter[compliance_id]")
        if not compliance_id:
            raise ValidationError(
                [
                    {
                        "detail": "This query parameter is required.",
                        "status": 400,
                        "source": {"pointer": "filter[compliance_id]"},
                        "code": "required",
                    }
                ]
            )

        provider_type = None
        try:
            sample_requirement = (
                self.get_queryset().filter(compliance_id=compliance_id).first()
            )

            if sample_requirement:
                provider_type = sample_requirement.scan.provider.provider
        except Exception:
            pass

        # If we couldn't determine from database, try each provider type
        if not provider_type:
            for pt in Provider.ProviderChoices.values:
                if compliance_id in PROWLER_COMPLIANCE_OVERVIEW_TEMPLATE.get(pt, {}):
                    provider_type = pt
                    break

        if not provider_type:
            raise NotFound(detail=f"Compliance framework '{compliance_id}' not found.")

        compliance_template = PROWLER_COMPLIANCE_OVERVIEW_TEMPLATE.get(
            provider_type, {}
        )
        compliance_framework = compliance_template.get(compliance_id)

        if not compliance_framework:
            raise NotFound(detail=f"Compliance framework '{compliance_id}' not found.")

        attribute_data = []
        for requirement_id, requirement in compliance_framework.get(
            "requirements", {}
        ).items():
            check_ids = list(requirement.get("checks", {}).keys())

            metadata = requirement.get("attributes", [])

            base_attributes = {
                "metadata": metadata,
                "check_ids": check_ids,
            }

            # Add technique details for MITRE-ATTACK framework
            if "mitre_attack" in compliance_id:
                base_attributes["technique_details"] = {
                    "tactics": requirement.get("tactics", []),
                    "subtechniques": requirement.get("subtechniques", []),
                    "platforms": requirement.get("platforms", []),
                    "technique_url": requirement.get("technique_url", ""),
                }

            attribute_data.append(
                {
                    "id": requirement_id,
                    "framework_description": compliance_framework.get(
                        "description", ""
                    ),
                    "name": requirement.get("name", ""),
                    "framework": compliance_framework.get("framework", ""),
                    "version": compliance_framework.get("version", ""),
                    "description": requirement.get("description", ""),
                    "attributes": base_attributes,
                }
            )

        serializer = self.get_serializer(attribute_data, many=True)
        return Response(serializer.data, status=status.HTTP_200_OK)


@extend_schema(tags=["Overview"])
@extend_schema_view(
    providers=extend_schema(
        summary="Get aggregated provider data",
        description=(
            "Retrieve an aggregated overview of findings and resources grouped by providers. "
            "The response includes the count of passed, failed, and manual findings, along with "
            "the total number of resources managed by each provider. Only the latest findings for "
            "each provider are considered in the aggregation to ensure accurate and up-to-date insights."
        ),
    ),
    findings=extend_schema(
        summary="Get aggregated findings data",
        description=(
            "Fetch aggregated findings data across all providers, grouped by various metrics such as "
            "passed, failed, muted, and total findings. This endpoint calculates summary statistics "
            "based on the latest scans for each provider and applies any provided filters, such as "
            "region, provider type, and scan date."
        ),
        filters=True,
    ),
    findings_severity=extend_schema(
        summary="Get findings data by severity",
        description=(
            "Retrieve an aggregated summary of findings grouped by severity levels, such as low, medium, "
            "high, and critical. The response includes the total count of findings for each severity, "
            "considering only the latest scans for each provider. Additional filters can be applied to "
            "narrow down results by region, provider type, or other attributes."
        ),
        filters=True,
    ),
    services=extend_schema(
        summary="Get findings data by service",
        description=(
            "Retrieve an aggregated summary of findings grouped by service. The response includes the total count "
            "of findings for each service, as long as there are at least one finding for that service. At least "
            "one of the `inserted_at` filters must be provided."
        ),
        filters=True,
    ),
)
@method_decorator(CACHE_DECORATOR, name="list")
class OverviewViewSet(BaseRLSViewSet):
    queryset = ScanSummary.objects.all()
    http_method_names = ["get"]
    ordering = ["-inserted_at"]
    # RBAC required permissions (implicit -> MANAGE_PROVIDERS enable unlimited visibility or check the visibility of
    # the provider through the provider group)
    required_permissions = []

    def get_queryset(self):
        role = get_role(self.request.user)
        providers = get_providers(role)

        if not role.unlimited_visibility:
            self.allowed_providers = providers

        return ScanSummary.all_objects.filter(tenant_id=self.request.tenant_id)

    def get_serializer_class(self):
        if self.action == "providers":
            return OverviewProviderSerializer
        elif self.action == "findings":
            return OverviewFindingSerializer
        elif self.action == "findings_severity":
            return OverviewSeveritySerializer
        elif self.action == "services":
            return OverviewServiceSerializer
        return super().get_serializer_class()

    def get_filterset_class(self):
        if self.action == "providers":
            return None
        elif self.action in ["findings", "findings_severity"]:
            return ScanSummaryFilter
        elif self.action == "services":
            return ServiceOverviewFilter
        return None

    @extend_schema(exclude=True)
    def list(self, request, *args, **kwargs):
        raise MethodNotAllowed(method="GET")

    @extend_schema(exclude=True)
    def retrieve(self, request, *args, **kwargs):
        raise MethodNotAllowed(method="GET")

    @action(detail=False, methods=["get"], url_name="providers")
    def providers(self, request):
        tenant_id = self.request.tenant_id
        queryset = self.get_queryset()
        provider_filter = (
            {"provider__in": self.allowed_providers}
            if hasattr(self, "allowed_providers")
            else {}
        )

        latest_scan_ids = (
            Scan.all_objects.filter(
                tenant_id=tenant_id, state=StateChoices.COMPLETED, **provider_filter
            )
            .order_by("provider_id", "-inserted_at")
            .distinct("provider_id")
            .values_list("id", flat=True)
        )

        findings_aggregated = (
            queryset.filter(scan_id__in=latest_scan_ids)
            .values(
                "scan__provider_id",
                provider=F("scan__provider__provider"),
            )
            .annotate(
                findings_passed=Coalesce(Sum("_pass"), 0),
                findings_failed=Coalesce(Sum("fail"), 0),
                findings_muted=Coalesce(Sum("muted"), 0),
                total_findings=Coalesce(Sum("total"), 0),
            )
        )

        resources_aggregated = (
            Resource.all_objects.filter(tenant_id=tenant_id)
            .values("provider_id")
            .annotate(total_resources=Count("id"))
        )
        resource_map = {
            row["provider_id"]: row["total_resources"] for row in resources_aggregated
        }

        overview = []
        for row in findings_aggregated:
            overview.append(
                {
                    "provider": row["provider"],
                    "total_resources": resource_map.get(row["scan__provider_id"], 0),
                    "total_findings": row["total_findings"],
                    "findings_passed": row["findings_passed"],
                    "findings_failed": row["findings_failed"],
                    "findings_muted": row["findings_muted"],
                }
            )

        return Response(
            self.get_serializer(overview, many=True).data,
            status=status.HTTP_200_OK,
        )

    @action(detail=False, methods=["get"], url_name="findings")
    def findings(self, request):
        tenant_id = self.request.tenant_id
        queryset = self.get_queryset()
        filtered_queryset = self.filter_queryset(queryset)
        provider_filter = (
            {"provider__in": self.allowed_providers}
            if hasattr(self, "allowed_providers")
            else {}
        )

        latest_scan_ids = (
            Scan.all_objects.filter(
                tenant_id=tenant_id, state=StateChoices.COMPLETED, **provider_filter
            )
            .order_by("provider_id", "-inserted_at")
            .distinct("provider_id")
            .values_list("id", flat=True)
        )
        filtered_queryset = filtered_queryset.filter(
            tenant_id=tenant_id, scan_id__in=latest_scan_ids
        )

        aggregated_totals = filtered_queryset.aggregate(
            _pass=Sum("_pass") or 0,
            fail=Sum("fail") or 0,
            muted=Sum("muted") or 0,
            total=Sum("total") or 0,
            new=Sum("new") or 0,
            changed=Sum("changed") or 0,
            unchanged=Sum("unchanged") or 0,
            fail_new=Sum("fail_new") or 0,
            fail_changed=Sum("fail_changed") or 0,
            pass_new=Sum("pass_new") or 0,
            pass_changed=Sum("pass_changed") or 0,
            muted_new=Sum("muted_new") or 0,
            muted_changed=Sum("muted_changed") or 0,
        )

        for key in aggregated_totals:
            if aggregated_totals[key] is None:
                aggregated_totals[key] = 0

        serializer = self.get_serializer(aggregated_totals)
        return Response(serializer.data, status=status.HTTP_200_OK)

    @action(detail=False, methods=["get"], url_name="findings_severity")
    def findings_severity(self, request):
        tenant_id = self.request.tenant_id
        queryset = self.get_queryset()
        filtered_queryset = self.filter_queryset(queryset)
        provider_filter = (
            {"provider__in": self.allowed_providers}
            if hasattr(self, "allowed_providers")
            else {}
        )

        latest_scan_ids = (
            Scan.all_objects.filter(
                tenant_id=tenant_id, state=StateChoices.COMPLETED, **provider_filter
            )
            .order_by("provider_id", "-inserted_at")
            .distinct("provider_id")
            .values_list("id", flat=True)
        )
        filtered_queryset = filtered_queryset.filter(
            tenant_id=tenant_id, scan_id__in=latest_scan_ids
        )

        severity_counts = (
            filtered_queryset.values("severity")
            .annotate(count=Sum("total"))
            .order_by("severity")
        )

        severity_data = {sev[0]: 0 for sev in SeverityChoices}

        for item in severity_counts:
            severity_data[item["severity"]] = item["count"]

        serializer = self.get_serializer(severity_data)
        return Response(serializer.data, status=status.HTTP_200_OK)

    @action(detail=False, methods=["get"], url_name="services")
    def services(self, request):
        tenant_id = self.request.tenant_id
        queryset = self.get_queryset()
        filtered_queryset = self.filter_queryset(queryset)
        provider_filter = (
            {"provider__in": self.allowed_providers}
            if hasattr(self, "allowed_providers")
            else {}
        )

        latest_scan_ids = (
            Scan.all_objects.filter(
                tenant_id=tenant_id, state=StateChoices.COMPLETED, **provider_filter
            )
            .order_by("provider_id", "-inserted_at")
            .distinct("provider_id")
            .values_list("id", flat=True)
        )
        filtered_queryset = filtered_queryset.filter(
            tenant_id=tenant_id, scan_id__in=latest_scan_ids
        )

        services_data = (
            filtered_queryset.values("service")
            .annotate(_pass=Sum("_pass"))
            .annotate(fail=Sum("fail"))
            .annotate(muted=Sum("muted"))
            .annotate(total=Sum("total"))
            .order_by("service")
        )

        serializer = self.get_serializer(services_data, many=True)

        return Response(serializer.data, status=status.HTTP_200_OK)


@extend_schema(tags=["Schedule"])
@extend_schema_view(
    daily=extend_schema(
        summary="Create a daily schedule scan for a given provider",
        description="Schedules a daily scan for the specified provider. This endpoint creates a periodic task "
        "that will execute a scan every 24 hours.",
        request=ScheduleDailyCreateSerializer,
        responses={202: OpenApiResponse(response=TaskSerializer)},
    )
)
class ScheduleViewSet(BaseRLSViewSet):
    # TODO: change to Schedule when implemented
    queryset = Task.objects.none()
    http_method_names = ["post"]
    # RBAC required permissions
    required_permissions = [Permissions.MANAGE_SCANS]

    def get_queryset(self):
        return super().get_queryset()

    def get_serializer_class(self):
        if self.action == "daily":
            if hasattr(self, "response_serializer_class"):
                return self.response_serializer_class
            return ScheduleDailyCreateSerializer
        return super().get_serializer_class()

    @extend_schema(exclude=True)
    def create(self, request, *args, **kwargs):
        raise MethodNotAllowed(method="POST")

    @action(detail=False, methods=["post"], url_name="daily")
    def daily(self, request):
        serializer = self.get_serializer(data=request.data)
        serializer.is_valid(raise_exception=True)
        provider_id = serializer.validated_data["provider_id"]

        provider_instance = get_object_or_404(Provider, pk=provider_id)
        with transaction.atomic():
            task = schedule_provider_scan(provider_instance)

        prowler_task = Task.objects.get(id=task.id)
        self.response_serializer_class = TaskSerializer
        output_serializer = self.get_serializer(prowler_task)

        return Response(
            data=output_serializer.data,
            status=status.HTTP_202_ACCEPTED,
            headers={
                "Content-Location": reverse(
                    "task-detail", kwargs={"pk": prowler_task.id}
                )
            },
        )


@extend_schema_view(
    list=extend_schema(
        tags=["Integration"],
        summary="List all integrations",
        description="Retrieve a list of all configured integrations with options for filtering by various criteria.",
    ),
    retrieve=extend_schema(
        tags=["Integration"],
        summary="Retrieve integration details",
        description="Fetch detailed information about a specific integration by its ID.",
    ),
    create=extend_schema(
        tags=["Integration"],
        summary="Create a new integration",
        description="Register a new integration with the system, providing necessary configuration details.",
    ),
    partial_update=extend_schema(
        tags=["Integration"],
        summary="Partially update an integration",
        description="Modify certain fields of an existing integration without affecting other settings.",
    ),
    destroy=extend_schema(
        tags=["Integration"],
        summary="Delete an integration",
        description="Remove an integration from the system by its ID.",
    ),
)
@method_decorator(CACHE_DECORATOR, name="list")
@method_decorator(CACHE_DECORATOR, name="retrieve")
class IntegrationViewSet(BaseRLSViewSet):
    queryset = Integration.objects.all()
    serializer_class = IntegrationSerializer
    http_method_names = ["get", "post", "patch", "delete"]
    filterset_class = IntegrationFilter
    ordering = ["integration_type", "-inserted_at"]
    # RBAC required permissions
    required_permissions = [Permissions.MANAGE_INTEGRATIONS]
    allowed_providers = None

    def get_queryset(self):
        user_roles = get_role(self.request.user)
        if user_roles.unlimited_visibility:
            # User has unlimited visibility, return all integrations
            queryset = Integration.objects.filter(tenant_id=self.request.tenant_id)
        else:
            # User lacks permission, filter providers based on provider groups associated with the role
            allowed_providers = get_providers(user_roles)
            queryset = Integration.objects.filter(providers__in=allowed_providers)
            self.allowed_providers = allowed_providers
        return queryset

    def get_serializer_class(self):
        if self.action == "create":
            return IntegrationCreateSerializer
        elif self.action == "partial_update":
            return IntegrationUpdateSerializer
        return super().get_serializer_class()

    def get_serializer_context(self):
        context = super().get_serializer_context()
        context["allowed_providers"] = self.allowed_providers
        return context


@extend_schema_view(
    list=extend_schema(
        tags=["Lighthouse"],
        summary="List all Lighthouse configurations",
        description="Retrieve a list of all Lighthouse configurations.",
    ),
    create=extend_schema(
        tags=["Lighthouse"],
        summary="Create a new Lighthouse configuration",
        description="Create a new Lighthouse configuration with the specified details.",
    ),
    partial_update=extend_schema(
        tags=["Lighthouse"],
        summary="Partially update a Lighthouse configuration",
        description="Update certain fields of an existing Lighthouse configuration.",
    ),
    destroy=extend_schema(
        tags=["Lighthouse"],
        summary="Delete a Lighthouse configuration",
        description="Remove a Lighthouse configuration by its ID.",
    ),
    connection=extend_schema(
        tags=["Lighthouse"],
        summary="Check the connection to the OpenAI API",
        description="Verify the connection to the OpenAI API for a specific Lighthouse configuration.",
        request=None,
        responses={202: OpenApiResponse(response=TaskSerializer)},
    ),
)
class LighthouseConfigViewSet(BaseRLSViewSet):
    """
    API endpoint for managing Lighthouse configuration.
    """

    serializer_class = LighthouseConfigSerializer
    ordering_fields = ["name", "inserted_at", "updated_at", "is_active"]
    ordering = ["-inserted_at"]

    def get_queryset(self):
        return LighthouseConfiguration.objects.filter(tenant_id=self.request.tenant_id)

    def get_serializer_class(self):
        if self.action == "create":
            return LighthouseConfigCreateSerializer
        elif self.action == "partial_update":
            return LighthouseConfigUpdateSerializer
        elif self.action == "connection":
            return TaskSerializer
        return super().get_serializer_class()

    @extend_schema(exclude=True)
    def retrieve(self, request, *args, **kwargs):
        raise MethodNotAllowed(method="GET")

    @action(detail=True, methods=["post"], url_name="connection")
    def connection(self, request, pk=None):
        """
        Check the connection to the OpenAI API asynchronously.
        """
        instance = self.get_object()
        with transaction.atomic():
            task = check_lighthouse_connection_task.delay(
                lighthouse_config_id=str(instance.id), tenant_id=self.request.tenant_id
            )
        prowler_task = Task.objects.get(id=task.id)
        serializer = TaskSerializer(prowler_task)
        return Response(
            data=serializer.data,
            status=status.HTTP_202_ACCEPTED,
            headers={
                "Content-Location": reverse(
                    "task-detail", kwargs={"pk": prowler_task.id}
                )
            },
        )


@extend_schema_view(
    list=extend_schema(
        tags=["Processor"],
        summary="List all processors",
        description="Retrieve a list of all configured processors with options for filtering by various criteria.",
    ),
    retrieve=extend_schema(
        tags=["Processor"],
        summary="Retrieve processor details",
        description="Fetch detailed information about a specific processor by its ID.",
    ),
    create=extend_schema(
        tags=["Processor"],
        summary="Create a new processor",
        description="Register a new processor with the system, providing necessary configuration details. There can "
        "only be one processor of each type per tenant.",
    ),
    partial_update=extend_schema(
        tags=["Processor"],
        summary="Partially update a processor",
        description="Modify certain fields of an existing processor without affecting other settings.",
    ),
    destroy=extend_schema(
        tags=["Processor"],
        summary="Delete a processor",
        description="Remove a processor from the system by its ID.",
    ),
)
@method_decorator(CACHE_DECORATOR, name="list")
@method_decorator(CACHE_DECORATOR, name="retrieve")
class ProcessorViewSet(BaseRLSViewSet):
    queryset = Processor.objects.all()
    serializer_class = ProcessorSerializer
    http_method_names = ["get", "post", "patch", "delete"]
    filterset_class = ProcessorFilter
    ordering = ["processor_type", "-inserted_at"]
    # RBAC required permissions
    required_permissions = [Permissions.MANAGE_ACCOUNT]

    def get_queryset(self):
        queryset = Processor.objects.filter(tenant_id=self.request.tenant_id)
        return queryset

    def get_serializer_class(self):
        if self.action == "create":
            return ProcessorCreateSerializer
        elif self.action == "partial_update":
            return ProcessorUpdateSerializer
        return super().get_serializer_class()


@extend_schema_view(
    list=extend_schema(
        tags=["User"],
        summary="List all API keys",
        description="Retrieve a list of all active API keys for the current tenant. Revoked keys are not included.",
    ),
    retrieve=extend_schema(
        tags=["User"],
        summary="Retrieve API key details",
        description="Fetch detailed information about a specific active API key.",
    ),
    create=extend_schema(
        tags=["User"],
        summary="Create a new API key",
        description="Generate a new API key. The key will only be shown once upon creation.",
    ),
    destroy=extend_schema(
        tags=["User"],
        summary="Revoke an API key",
        description="Revoke an API key. This action cannot be undone.",
    ),
)
@method_decorator(CACHE_DECORATOR, name="list")
class APIKeyViewSet(BaseRLSViewSet):
    serializer_class = APIKeySerializer
    http_method_names = ["get", "post", "delete"]
    filterset_class = APIKeyFilter
    ordering = ["-created_at"]
    ordering_fields = ["name", "created_at", "expires_at", "last_used_at"]
    permission_classes = [permissions.IsAuthenticated]

    def get_queryset(self):
        # Return only non-revoked API keys for the current tenant
        return APIKey.objects.filter(
            tenant_id=self.request.tenant_id, 
            revoked_at__isnull=True
        )

    def get_serializer_class(self):
        if self.action == "create":
            return APIKeyCreateSerializer
        return APIKeySerializer

    def destroy(self, request, *args, **kwargs):
        api_key = self.get_object()
        
        # Revoke the key (the queryset already filters out revoked keys,
        # so if we found it, it's not revoked yet)
        api_key.revoke()
        
        return Response(status=status.HTTP_204_NO_CONTENT)<|MERGE_RESOLUTION|>--- conflicted
+++ resolved
@@ -95,11 +95,7 @@
     UserFilter,
 )
 from api.models import (
-<<<<<<< HEAD
     APIKey,
-    ComplianceOverview,
-=======
->>>>>>> 4b104e92
     ComplianceRequirementOverview,
     Finding,
     Integration,
